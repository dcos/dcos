#!/usr/bin/pwsh
#
# Simple helper script to do a full local  build

# Fail quickly if docker isn't working / up
docker ps
if ( $LASTEXITCODE -ne 0 ) {
    exit -1
}

$tmpdir = $env:TMPDIR
if ( ! $tmpdir ) {
    $tmpdir = $env:TMP
}

# Cleanup from previous build
rm -recurse "$tmpdir/dcos_build_venv"

# Force Python stdout/err to be unbuffered.
$env:PYTHONUNBUFFERED="notempty"

$myhome = $HOME.replace("\", "/")

# Write a DC/OS Release tool configuration file which specifies where the build
# should be published to. This default config makes the release tool push the
# release to a folder in the current user's home directory.
<<<<<<< HEAD
if ( ! (Test-Path "dcos-release.config.yaml") ) {
=======
>>>>>>> 09608a1c
$config_yaml =
"storage: `
    azure: `
     kind: azure_block_blob `
     account_name: $env:AZURE_STORAGE_ACCOUNT `
     account_key: $env:AZURE_STORAGE_ACCESS_KEY `
     container: dcos `
     download_url: https://dcos.azureedge.net/dcos/dcos-windows/ `
    aws: `
        kind: aws_s3 `
        access_key_id: $env:AWS_ACCESS_KEY_ID `
        secret_access_key: $env:AWS_SECRET_ACCESS_KEY `
        bucket: downloads.dcos.io `
        object_prefix: dcos/dcos-windows `
        download_url: https://downloads.dcos.io/dcos/dcos-windows/
options: `
  preferred: aws `
  cloudformation_s3_url: https://s3-us-west-2.amazonaws.com/downloads.dcos.io/dcos/dcos-windows"

   $config_yaml | Set-Content -Path "dcos-release.config.yaml"
<<<<<<< HEAD
}
=======

type dcos-release.config.yaml
>>>>>>> 09608a1c

# Create a python virtual environment to install the DC/OS tools to
python -m venv "$tmpdir/dcos_build_venv"
. "$tmpdir/dcos_build_venv/Scripts/Activate.ps1"

# Install the DC/OS tools
#./prep_local_windows.ps1
./prep_teamcity_windows.ps1
# Build a release of DC/OS
<<<<<<< HEAD
release create $env:USERNAME local_build windows
# Build tar ball for windows. 2 params: packages location and DC/OS variant:
./build_genconf_windows.ps1 "$HOME\dcos-artifacts\windows"
## Set AWS Credentials:
# Set-AWSCredential -ProfileName teamcity-server
## Upload Tar Ball to dcos.download.io
# Write-S3Object -BucketName "dcos.download.io" -File "$HOME\dcos-artifacts\windows\dcos_generate_config_win.sh" -CannedACLName public-read
## Verify that the files were uploaded
# Get-S3BucketWebsite -BucketName "dcos.download.io"

mkdir -f artifacts
cp -r -force wheelhouse artifacts/
=======
release create $env:USERNAME local_build windows
>>>>>>> 09608a1c
<|MERGE_RESOLUTION|>--- conflicted
+++ resolved
@@ -24,10 +24,6 @@
 # Write a DC/OS Release tool configuration file which specifies where the build
 # should be published to. This default config makes the release tool push the
 # release to a folder in the current user's home directory.
-<<<<<<< HEAD
-if ( ! (Test-Path "dcos-release.config.yaml") ) {
-=======
->>>>>>> 09608a1c
 $config_yaml =
 "storage: `
     azure: `
@@ -48,12 +44,8 @@
   cloudformation_s3_url: https://s3-us-west-2.amazonaws.com/downloads.dcos.io/dcos/dcos-windows"
 
    $config_yaml | Set-Content -Path "dcos-release.config.yaml"
-<<<<<<< HEAD
-}
-=======
 
 type dcos-release.config.yaml
->>>>>>> 09608a1c
 
 # Create a python virtual environment to install the DC/OS tools to
 python -m venv "$tmpdir/dcos_build_venv"
@@ -63,7 +55,6 @@
 #./prep_local_windows.ps1
 ./prep_teamcity_windows.ps1
 # Build a release of DC/OS
-<<<<<<< HEAD
 release create $env:USERNAME local_build windows
 # Build tar ball for windows. 2 params: packages location and DC/OS variant:
 ./build_genconf_windows.ps1 "$HOME\dcos-artifacts\windows"
@@ -72,10 +63,4 @@
 ## Upload Tar Ball to dcos.download.io
 # Write-S3Object -BucketName "dcos.download.io" -File "$HOME\dcos-artifacts\windows\dcos_generate_config_win.sh" -CannedACLName public-read
 ## Verify that the files were uploaded
-# Get-S3BucketWebsite -BucketName "dcos.download.io"
-
-mkdir -f artifacts
-cp -r -force wheelhouse artifacts/
-=======
-release create $env:USERNAME local_build windows
->>>>>>> 09608a1c
+# Get-S3BucketWebsite -BucketName "dcos.download.io"