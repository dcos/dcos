{
  "requires": ["mesos", "boost-libs"],
    "single_source" : {
      "kind": "git",
      "git": "https://github.com/dcos/dcos-mesos-modules.git",
<<<<<<< HEAD
      "ref": "f6fa27d7c40f4207ba3bb2274e2cfe79b62a395a",
=======
      "ref": "a8e7d15fd37d33d6497b1adad10a67b0d476e20b",
>>>>>>> 96021edf
      "ref_origin": "master"
    }
}<|MERGE_RESOLUTION|>--- conflicted
+++ resolved
@@ -3,11 +3,7 @@
     "single_source" : {
       "kind": "git",
       "git": "https://github.com/dcos/dcos-mesos-modules.git",
-<<<<<<< HEAD
-      "ref": "f6fa27d7c40f4207ba3bb2274e2cfe79b62a395a",
-=======
       "ref": "a8e7d15fd37d33d6497b1adad10a67b0d476e20b",
->>>>>>> 96021edf
       "ref_origin": "master"
     }
 }