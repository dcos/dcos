--- conflicted
+++ resolved
@@ -6,11 +6,7 @@
   "single_source": {
     "kind": "git", 
     "git": "https://github.com/dcos/dcos-mesos-modules.git", 
-<<<<<<< HEAD
-    "ref": "c8b12d7a32a718353417e687965d55a58d4e0c29",
-=======
     "ref": "c8b12d7a32a718353417e687965d55a58d4e0c29", 
->>>>>>> 46316352
     "ref_origin": "master"
   }
 }