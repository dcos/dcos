--- conflicted
+++ resolved
@@ -3,12 +3,7 @@
   "single_source" : {
     "kind": "git",
     "git": "https://github.com/dcos/dcos-ui.git",
-<<<<<<< HEAD
-    "ref": "fbfe1ba57425486dffac3a9c6d1d3694e6090312",
-    "ref_origin": "master"
-=======
     "ref": "872df4f7aaa3a59e94a4e9d7f5527b4bad4e3820",
     "ref_origin": "release/1.9"
->>>>>>> d4739935
   }
 }