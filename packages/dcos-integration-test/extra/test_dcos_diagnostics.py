import datetime
import gzip
import json
import logging
import os
import tempfile
import uuid
import zipfile

import pytest

import retrying

# Expected latency for all dcos-diagnostics units to refresh after postflight plus
# another minute to allow for check-time to settle. See: DCOS_OSS-988
LATENCY = 120


def check_json(response):
    response.raise_for_status()
    try:
        json_response = response.json()
        logging.debug('Response: {}'.format(json_response))
    except ValueError:
        logging.exception('Could not deserialize response contents:{}'.format(response.content.decode()))
        raise
    assert len(json_response) > 0, 'Empty JSON returned from dcos-diagnostics request'
    return json_response


@retrying.retry(wait_fixed=2000, stop_max_delay=LATENCY * 1000)
def test_dcos_diagnostics_health(dcos_api_session):
    """
    test health endpoint /system/health/v1
    """
    required_fields = ['units', 'hostname', 'ip', 'dcos_version', 'node_role', 'mesos_id', 'dcos_diagnostics_version']
    required_fields_unit = ['id', 'health', 'output', 'description', 'help', 'name']

    # Check all masters dcos-diagnostics instances on base port since this is extra-cluster request (outside localhost)
    for host in dcos_api_session.masters:
        response = check_json(dcos_api_session.health.get('/', node=host))
        assert len(response) == len(required_fields), 'response must have the following fields: {}'.format(
            ', '.join(required_fields)
        )

        # validate units
        assert 'units' in response, 'units field not found'
        assert isinstance(response['units'], list), 'units field must be a list'
        assert len(response['units']) > 0, 'units field cannot be empty'
        for unit in response['units']:
            assert len(unit) == len(required_fields_unit), 'unit must have the following fields: {}'.format(
                ', '.join(required_fields_unit)
            )
            for required_field_unit in required_fields_unit:
                assert required_field_unit in unit, '{} must be in a unit repsonse'

            # id, health and description cannot be empty
            assert unit['id'], 'id field cannot be empty'
            assert unit['health'] in [0, 1], 'health field must be 0 or 1'
            assert unit['description'], 'description field cannot be empty'

        # check all required fields but units
        for required_field in required_fields[1:]:
            assert required_field in response, '{} field not found'.format(required_field)
            assert response[required_field], '{} cannot be empty'.format(required_field)

    # Check all agents running dcos-diagnostics behind agent-adminrouter on 61001
    for host in dcos_api_session.slaves:
        response = check_json(dcos_api_session.health.get('/', node=host))
        assert len(response) == len(required_fields), 'response must have the following fields: {}'.format(
            ', '.join(required_fields)
        )

        # validate units
        assert 'units' in response, 'units field not found'
        assert isinstance(response['units'], list), 'units field must be a list'
        assert len(response['units']) > 0, 'units field cannot be empty'
        for unit in response['units']:
            assert len(unit) == len(required_fields_unit), 'unit must have the following fields: {}'.format(
                ', '.join(required_fields_unit)
            )
            for required_field_unit in required_fields_unit:
                assert required_field_unit in unit, '{} must be in a unit repsonse'

            # id, health and description cannot be empty
            assert unit['id'], 'id field cannot be empty'
            assert unit['health'] in [0, 1], 'health field must be 0 or 1'
            assert unit['description'], 'description field cannot be empty'

        # check all required fields but units
        for required_field in required_fields[1:]:
            assert required_field in response, '{} field not found'.format(required_field)
            assert response[required_field], '{} cannot be empty'.format(required_field)


def validate_node(nodes):
    assert isinstance(nodes, list), 'input argument must be a list'
    assert len(nodes) > 0, 'input argument cannot be empty'
    required_fields = ['host_ip', 'health', 'role']

    for node in nodes:
        assert len(node) == len(required_fields), 'node should have the following fields: {}. Actual: {}'.format(
            ', '.join(required_fields), node)
        for required_field in required_fields:
            assert required_field in node, '{} must be in node. Actual: {}'.format(required_field, node)

        # host_ip, health, role fields cannot be empty
        assert node['health'] in [0, 1], 'health must be 0 or 1'
        assert node['host_ip'], 'host_ip cannot be empty'
        assert node['role'], 'role cannot be empty'


@retrying.retry(wait_fixed=2000, stop_max_delay=LATENCY * 1000)
def test_dcos_diagnostics_nodes(dcos_api_session):
    """
    test a list of nodes with statuses endpoint /system/health/v1/nodes
    """
    for master in dcos_api_session.masters:
        response = check_json(dcos_api_session.health.get('nodes', node=master))
        assert len(response) == 1, 'nodes response must have only one field: nodes'
        assert 'nodes' in response
        assert isinstance(response['nodes'], list)
        assert len(response['nodes']) == len(dcos_api_session.masters + dcos_api_session.all_slaves),\
            ('a number of nodes in response must be {}'.
                format(len(dcos_api_session.masters + dcos_api_session.all_slaves)))

        # test nodes
        validate_node(response['nodes'])


def test_dcos_diagnostics_nodes_node(dcos_api_session):
    """
    test a specific node enpoint /system/health/v1/nodes/<node>
    """
    for master in dcos_api_session.masters:
        # get a list of nodes
        response = check_json(dcos_api_session.health.get('/nodes', node=master))
        nodes = list(map(lambda node: node['host_ip'], response['nodes']))

        for node in nodes:
            node_response = check_json(dcos_api_session.health.get('/nodes/{}'.format(node), node=master))
            validate_node([node_response])


def validate_units(units):
    assert isinstance(units, list), 'input argument must be list'
    assert len(units) > 0, 'input argument cannot be empty'
    required_fields = ['id', 'name', 'health', 'description']

    for unit in units:
        assert len(unit) == len(required_fields), 'a unit must have the following fields: {}. Actual: {}'.format(
            ', '.join(required_fields), unit)
        for required_field in required_fields:
            assert required_field in unit, 'unit response must have field: {}. Actual: {}'.format(required_field, unit)

        # a unit must have all 3 fields not empty
        assert unit['id'], 'id field cannot be empty'
        assert unit['name'], 'name field cannot be empty'
        assert unit['health'] in [0, 1], 'health must be 0 or 1'
        assert unit['description'], 'description field cannot be empty'


def validate_unit(unit):
    assert isinstance(unit, dict), 'input argument must be a dict'

    required_fields = ['id', 'health', 'output', 'description', 'help', 'name']
    assert len(unit) == len(required_fields), 'unit must have the following fields: {}. Actual: {}'.format(
        ', '.join(required_fields), unit)
    for required_field in required_fields:
        assert required_field in unit, '{} must be in a unit. Actual: {}'.format(required_field, unit)

    # id, name, health, description, help should not be empty
    assert unit['id'], 'id field cannot be empty'
    assert unit['name'], 'name field cannot be empty'
    assert unit['health'] in [0, 1], 'health must be 0 or 1'
    assert unit['description'], 'description field cannot be empty'
    assert unit['help'], 'help field cannot be empty'


def test_dcos_diagnostics_nodes_node_units(dcos_api_session):
    """
    test a list of units from a specific node, endpoint /system/health/v1/nodes/<node>/units
    """
    for master in dcos_api_session.masters:
        # get a list of nodes
        response = check_json(dcos_api_session.health.get('/nodes', node=master))
        nodes = list(map(lambda node: node['host_ip'], response['nodes']))

        for node in nodes:
            units_response = check_json(dcos_api_session.health.get('/nodes/{}/units'.format(node), node=master))

            assert len(units_response) == 1, 'unit response should have only 1 field `units`'
            assert 'units' in units_response
            validate_units(units_response['units'])


def test_dcos_diagnostics_nodes_node_units_unit(dcos_api_session):
    """
    test a specific unit for a specific node, endpoint /system/health/v1/nodes/<node>/units/<unit>
    """
    for master in dcos_api_session.masters:
        response = check_json(dcos_api_session.health.get('/nodes', node=master))
        nodes = list(map(lambda node: node['host_ip'], response['nodes']))
        for node in nodes:
            units_response = check_json(dcos_api_session.health.get('/nodes/{}/units'.format(node), node=master))
            unit_ids = list(map(lambda unit: unit['id'], units_response['units']))

            for unit_id in unit_ids:
                validate_unit(
                    check_json(dcos_api_session.health.get('/nodes/{}/units/{}'.format(node, unit_id), node=master)))


@retrying.retry(wait_fixed=2000, stop_max_delay=LATENCY * 1000)
def test_dcos_diagnostics_units(dcos_api_session):
    """
    test a list of collected units, endpoint /system/health/v1/units
    """
    # get all unique unit names
    all_units = set()
    for node in dcos_api_session.masters:
        node_response = check_json(dcos_api_session.health.get('/', node=node))
        for unit in node_response['units']:
            all_units.add(unit['id'])

    for node in dcos_api_session.all_slaves:
        node_response = check_json(dcos_api_session.health.get('/', node=node))
        for unit in node_response['units']:
            all_units.add(unit['id'])

    # test against masters
    for master in dcos_api_session.masters:
        units_response = check_json(dcos_api_session.health.get('/units', node=master))
        validate_units(units_response['units'])

        pulled_units = list(map(lambda unit: unit['id'], units_response['units']))
        logging.info('collected units: {}'.format(pulled_units))
        diff = set(pulled_units).symmetric_difference(all_units)
        assert set(pulled_units) == all_units, ('not all units have been collected by dcos-diagnostics '
                                                'puller, missing: {}'.format(diff))


@retrying.retry(wait_fixed=2000, stop_max_delay=LATENCY * 1000)
def test_systemd_units_health(dcos_api_session):
    """
    test all units and make sure the units are healthy. This test will fail if any of systemd unit is unhealthy,
    meaning it focuses on making sure the dcos_api_session is healthy, rather then testing dcos-diagnostics itself.
    """
    unhealthy_output = []
    assert dcos_api_session.masters, "Must have at least 1 master node"
    report_response = check_json(dcos_api_session.health.get('report', node=dcos_api_session.masters[0]))
    assert 'Units' in report_response, "Missing `Units` field in response"
    for unit_name, unit_props in report_response['Units'].items():
        assert 'Health' in unit_props, "Unit {} missing `Health` field".format(unit_name)
        if unit_props['Health'] != 0:
            assert 'Nodes' in unit_props, "Unit {} missing `Nodes` field".format(unit_name)
            assert isinstance(unit_props['Nodes'], list), 'Field `Node` must be a list'
            for node in unit_props['Nodes']:
                assert 'Health' in node, 'Field `Health` is expected to be in nodes properties, got {}'.format(node)
                if node['Health'] != 0:
                    assert 'Output' in node, 'Field `Output` is expected to be in nodes properties, got {}'.format(node)
                    assert isinstance(node['Output'], dict), 'Field `Output` must be a dict'
                    assert unit_name in node['Output'], 'unit {} must be in node Output, got {}'.format(unit_name,
                                                                                                        node['Output'])
                    assert 'IP' in node, 'Field `IP` is expected to be in nodes properties, got {}'.format(node)
                    unhealthy_output.append(
                        'Unhealthy unit {} has been found on node {}, health status {}. journalctl output {}'.format(
                            unit_name, node['IP'], unit_props['Health'], node['Output'][unit_name]))

    if unhealthy_output:
        raise AssertionError('\n'.join(unhealthy_output))


def test_dcos_diagnostics_units_unit(dcos_api_session):
    """
    test a unit response in a right format, endpoint: /system/health/v1/units/<unit>
    """
    for master in dcos_api_session.masters:
        units_response = check_json(dcos_api_session.health.get('/units', node=master))
        pulled_units = list(map(lambda unit: unit['id'], units_response['units']))
        for unit in pulled_units:
            unit_response = check_json(dcos_api_session.health.get('/units/{}'.format(unit), node=master))
            validate_units([unit_response])


def make_nodes_ip_map(dcos_api_session):
    """
    a helper function to make a map detected_ip -> external_ip
    """
    node_private_public_ip_map = {}
    for node in dcos_api_session.masters:
        detected_ip = check_json(dcos_api_session.health.get('/', node=node))['ip']
        node_private_public_ip_map[detected_ip] = node

    for node in dcos_api_session.all_slaves:
        detected_ip = check_json(dcos_api_session.health.get('/', node=node))['ip']
        node_private_public_ip_map[detected_ip] = node

    return node_private_public_ip_map


@retrying.retry(wait_fixed=2000, stop_max_delay=LATENCY * 1000)
def test_dcos_diagnostics_units_unit_nodes(dcos_api_session):
    """
    test a list of nodes for a specific unit, endpoint /system/health/v1/units/<unit>/nodes
    """

    def get_nodes_from_response(response):
        assert 'nodes' in response, 'response must have field `nodes`. Got {}'.format(response)
        nodes_ip_map = make_nodes_ip_map(dcos_api_session)
        nodes = []
        for node in response['nodes']:
            assert 'host_ip' in node, 'node response must have `host_ip` field. Got {}'.format(node)
            assert node['host_ip'] in nodes_ip_map, 'nodes_ip_map must have node {}.Got {}'.format(node['host_ip'],
                                                                                                   nodes_ip_map)
            nodes.append(nodes_ip_map.get(node['host_ip']))
        return nodes

    for master in dcos_api_session.masters:
        units_response = check_json(dcos_api_session.health.get('/units', node=master))
        pulled_units = list(map(lambda unit: unit['id'], units_response['units']))
        for unit in pulled_units:
            nodes_response = check_json(dcos_api_session.health.get('/units/{}/nodes'.format(unit), node=master))
            validate_node(nodes_response['nodes'])

        # make sure dcos-mesos-master.service has master nodes and dcos-mesos-slave.service has agent nodes
        master_nodes_response = check_json(
            dcos_api_session.health.get('/units/dcos-mesos-master.service/nodes', node=master))

        master_nodes = get_nodes_from_response(master_nodes_response)

        assert len(master_nodes) == len(dcos_api_session.masters),\
            '{} != {}'.format(master_nodes, dcos_api_session.masters)
        assert set(master_nodes) == set(dcos_api_session.masters), 'a list of difference: {}'.format(
            set(master_nodes).symmetric_difference(set(dcos_api_session.masters))
        )

        agent_nodes_response = check_json(
            dcos_api_session.health.get('/units/dcos-mesos-slave.service/nodes', node=master))

        agent_nodes = get_nodes_from_response(agent_nodes_response)

        assert len(agent_nodes) == len(dcos_api_session.slaves), '{} != {}'.format(agent_nodes, dcos_api_session.slaves)


def test_dcos_diagnostics_units_unit_nodes_node(dcos_api_session):
    """
    test a specific node for a specific unit, endpoint /system/health/v1/units/<unit>/nodes/<node>
    """
    required_node_fields = ['host_ip', 'health', 'role', 'output', 'help']

    for master in dcos_api_session.masters:
        units_response = check_json(dcos_api_session.health.get('/units', node=master))
        pulled_units = list(map(lambda unit: unit['id'], units_response['units']))
        for unit in pulled_units:
            nodes_response = check_json(dcos_api_session.health.get('/units/{}/nodes'.format(unit), node=master))
            pulled_nodes = list(map(lambda node: node['host_ip'], nodes_response['nodes']))
            logging.info('pulled nodes: {}'.format(pulled_nodes))
            for node in pulled_nodes:
                node_response = check_json(
                    dcos_api_session.health.get('/units/{}/nodes/{}'.format(unit, node), node=master))
                assert len(node_response) == len(required_node_fields), 'required fields: {}'.format(
                    ', '.format(required_node_fields)
                )

                for required_node_field in required_node_fields:
                    assert required_node_field in node_response, 'field {} must be set'.format(required_node_field)

                # host_ip, health, role, help cannot be empty
                assert node_response['host_ip'], 'host_ip field cannot be empty'
                assert node_response['health'] in [0, 1], 'health must be 0 or 1'
                assert node_response['role'], 'role field cannot be empty'
                assert node_response['help'], 'help field cannot be empty'


def test_dcos_diagnostics_selftest(dcos_api_session):
    """
    test invokes dcos-diagnostics `self test` functionality
    """
    for node in dcos_api_session.masters:
        response = check_json(dcos_api_session.health.get('/selftest/info', node=node))
        for test_name, attrs in response.items():
            assert 'Success' in attrs, 'Field `Success` does not exist'
            assert 'ErrorMessage' in attrs, 'Field `ErrorMessage` does not exist'
            assert attrs['Success'], '{} failed, error message {}'.format(test_name, attrs['ErrorMessage'])


def test_dcos_diagnostics_report(dcos_api_session):
    """
    test dcos-diagnostics report endpoint /system/health/v1/report
    """
    for master in dcos_api_session.masters:
        report_response = check_json(dcos_api_session.health.get('report', node=master))
        assert 'Units' in report_response
        assert len(report_response['Units']) > 0

        assert 'Nodes' in report_response
        assert len(report_response['Nodes']) > 0


def _get_bundle_list(dcos_api_session):
    response = check_json(dcos_api_session.health.get('report/diagnostics/list/all'))
    bundles = []
    for _, bundle_list in response.items():
        if bundle_list is not None and isinstance(bundle_list, list) and len(bundle_list) > 0:
            # append bundles and get just the filename.
            bundles += map(lambda s: os.path.basename(s['file_name']), bundle_list)
    return bundles


@retrying.retry(wait_fixed=2000, stop_max_delay=120000,
                retry_on_result=lambda x: x is False)
def wait_for_diagnostics_job(dcos_api_session, last_datapoint):
    response = check_json(dcos_api_session.health.get('report/diagnostics/status/all'))
    # find if the job is still running
    job_running = False
    percent_done = 0
    for _, attributes in response.items():
        assert 'is_running' in attributes, '`is_running` field is missing in response'
        assert 'job_progress_percentage' in attributes, '`job_progress_percentage` field is missing in response'

        if attributes['is_running']:
            percent_done = attributes['job_progress_percentage']
            logging.info("Job is running. Progress: {}".format(percent_done))
            job_running = True
            break

    # if we ran this bit previously compare the current datapoint with the one we saved
    if last_datapoint['time'] and last_datapoint['value']:
        if percent_done <= last_datapoint['value']:
            assert (datetime.datetime.now() - last_datapoint['time']) < datetime.timedelta(seconds=15), (
                "Job is not progressing"
            )
    last_datapoint['value'] = percent_done
    last_datapoint['time'] = datetime.datetime.now()

    return not job_running


# sometimes it may take extra few seconds to list bundles after the job is finished.
@retrying.retry(stop_max_delay=5000)
def wait_for_diagnostics_list(dcos_api_session):
    assert _get_bundle_list(dcos_api_session), 'get a list of bundles timeout'


def test_dcos_diagnostics_bundle_create(dcos_api_session):
    """
    test bundle create functionality
    """
    # start the diagnostics bundle job
    create_response = check_json(dcos_api_session.health.post('report/diagnostics/create', json={"nodes": ["all"]}))

    # make sure the job is done, timeout is 5 sec, wait between retying is 1 sec

    last_datapoint = {
        'time': None,
        'value': 0
    }

    wait_for_diagnostics_job(dcos_api_session, last_datapoint)
    wait_for_diagnostics_list(dcos_api_session)

    # the job should be complete at this point.
    # check the listing for a zip file
    bundles = _get_bundle_list(dcos_api_session)
    assert len(bundles) == 1, 'bundle file not found'
    assert bundles[0] == create_response['extra']['bundle_name']


def verify_unit_response(zip_ext_file, min_lines):
    assert isinstance(zip_ext_file, zipfile.ZipExtFile)
    unit_output = gzip.decompress(zip_ext_file.read())
    assert len(unit_output.decode().split('\n')) >= min_lines, 'Expect at least {} lines. Full unit output {}'.format(
        min_lines, unit_output)


@retrying.retry(wait_fixed=2000, stop_max_delay=LATENCY * 1000)
def test_dcos_diagnostics_bundle_download_and_extract(dcos_api_session):
    """
    test bundle download and validate zip file
    """
    _download_bundle_from_master(dcos_api_session, 0)


def test_dcos_diagnostics_bundle_download_and_extract_from_another_master(dcos_api_session):
    """
    test bundle download and validate zip file
    """
    if len(dcos_api_session.masters) < 3:
        pytest.skip('Test requires at least 3 master nodes')

    _download_bundle_from_master(dcos_api_session, 1)


def _download_bundle_from_master(dcos_api_session, master_index):
    """ Download DC/OS diagnostics bundle from a master

    :param dcos_api_session: dcos_api_session fixture
    :param master_index: master index from dcos_api_session.masters array
    """
    assert len(dcos_api_session.masters) >= master_index + 1, '{} masters required. Got {}'.format(
        master_index + 1, len(dcos_api_session.masters))

    bundles = _get_bundle_list(dcos_api_session)
    assert bundles

    expected_common_files = ['dmesg_-T-0.output.gz', 'opt/mesosphere/active.buildinfo.full.json.gz',
                             'opt/mesosphere/etc/dcos-version.json.gz', 'opt/mesosphere/etc/expanded.config.json.gz',
                             'opt/mesosphere/etc/user.config.yaml.gz', 'dcos-diagnostics-health.json',
<<<<<<< HEAD
                             'var/lib/dcos/cluster-id.gz', 'timedatectl-5.output.gz',
                             'binsh_-c_cat etc*-release-6.output.gz', 'systemctl_list-units_dcos*-7.output.gz']
=======
                             'var/lib/dcos/cluster-id.gz', 'ps_aux_ww-4.output.gz',
                             'proc/cmdline.gz', 'proc/cpuinfo.gz', 'proc/meminfo.gz']
>>>>>>> 2151fd58

    # these files are expected to be in archive for a master host
    expected_master_files = ['dcos-mesos-master.service.gz', 'var/lib/dcos/exhibitor/zookeeper/snapshot/myid.gz',
                             'var/lib/dcos/exhibitor/conf/zoo.cfg.gz', '5050-quota.json'
                             ] + expected_common_files

    expected_agent_common_files = ['5051-containers.json']

    # for agent host
    expected_agent_files = ['dcos-mesos-slave.service.gz'
                            ] + expected_agent_common_files + expected_common_files

    # for public agent host
    expected_public_agent_files = ['dcos-mesos-slave-public.service.gz'
                                   ] + expected_agent_common_files + expected_common_files

    def _read_from_zip(z: zipfile.ZipFile, item: str, to_json=True):
        # raises KeyError if item is not in zipfile.
        item_content = z.read(item).decode()

        if to_json:
            # raises ValueError if cannot deserialize item_content.
            return json.loads(item_content)

        return item_content

    def _get_dcos_diagnostics_health(z: zipfile.ZipFile, item: str):
        # try to load dcos-diagnostics health report and validate the report is for this host
        try:
            _health_report = _read_from_zip(z, item)
        except KeyError:
            # we did not find a key in archive, let's take a look at items in archive and try to read
            # diagnostics logs.

            # namelist() gets a list of all items in a zip archive.
            logging.info(z.namelist())

            # summaryErrorsReport.txt and summaryReport.txt are diagnostic job log files.
            for log in ('summaryErrorsReport.txt', 'summaryReport.txt'):
                try:
                    log_data = _read_from_zip(z, log, to_json=False)
                    logging.info("{}:\n{}".format(log, log_data))
                except KeyError:
                    logging.info("Could not read {}".format(log))
            raise

        except ValueError:
            logging.info("Could not deserialize dcos-diagnostics-health")
            raise

        return _health_report

    with tempfile.TemporaryDirectory() as tmp_dir:
        for bundle in bundles:
            bundle_full_location = os.path.join(tmp_dir, bundle)
            with open(bundle_full_location, 'wb') as f:
                r = dcos_api_session.health.get(os.path.join('report/diagnostics/serve', bundle), stream=True,
                                                node=dcos_api_session.masters[master_index])

                for chunk in r.iter_content(1024):
                    f.write(chunk)

            # validate bundle zip file.
            assert zipfile.is_zipfile(bundle_full_location)
            z = zipfile.ZipFile(bundle_full_location)

            # get a list of all files in a zip archive.
            archived_items = z.namelist()

            # validate error log is empty
            if 'summaryErrorsReport.txt' in archived_items:
                log_data = _read_from_zip(z, 'summaryErrorsReport.txt', to_json=False)
                raise AssertionError('summaryErrorsReport.txt must be empty. Got {}'.format(log_data))

            # validate all files in zip archive are not empty
            for item in archived_items:
                assert z.getinfo(item).file_size, 'item {} is empty'.format(item)

            # make sure all required log files for master node are in place.
            for master_ip in dcos_api_session.masters:
                master_folder = master_ip + '_master/'

                # try to load dcos-diagnostics health report and validate the report is for this host
                health_report = _get_dcos_diagnostics_health(z, master_folder + 'dcos-diagnostics-health.json')
                assert 'ip' in health_report
                assert health_report['ip'] == master_ip

                # make sure systemd unit output is correct and does not contain error message
                gzipped_unit_output = z.open(master_folder + 'dcos-mesos-master.service.gz')
                verify_unit_response(gzipped_unit_output, 100)

                for expected_master_file in expected_master_files:
                    expected_file = master_folder + expected_master_file
                    assert expected_file in archived_items, 'expecting {} in {}'.format(expected_file, archived_items)

            # make sure all required log files for agent node are in place.
            for slave_ip in dcos_api_session.slaves:
                agent_folder = slave_ip + '_agent/'

                # try to load dcos-diagnostics health report and validate the report is for this host
                health_report = _get_dcos_diagnostics_health(z, agent_folder + 'dcos-diagnostics-health.json')
                assert 'ip' in health_report
                assert health_report['ip'] == slave_ip

                # make sure systemd unit output is correct and does not contain error message
                gzipped_unit_output = z.open(agent_folder + 'dcos-mesos-slave.service.gz')
                verify_unit_response(gzipped_unit_output, 100)

                for expected_agent_file in expected_agent_files:
                    expected_file = agent_folder + expected_agent_file
                    assert expected_file in archived_items, 'expecting {} in {}'.format(expected_file, archived_items)

            # make sure all required log files for public agent node are in place.
            for public_slave_ip in dcos_api_session.public_slaves:
                agent_public_folder = public_slave_ip + '_agent_public/'

                # try to load dcos-diagnostics health report and validate the report is for this host
                health_report = _get_dcos_diagnostics_health(z, agent_public_folder + 'dcos-diagnostics-health.json')
                assert 'ip' in health_report
                assert health_report['ip'] == public_slave_ip

                # make sure systemd unit output is correct and does not contain error message
                gzipped_unit_output = z.open(agent_public_folder + 'dcos-mesos-slave-public.service.gz')
                verify_unit_response(gzipped_unit_output, 100)

                for expected_public_agent_file in expected_public_agent_files:
                    expected_file = agent_public_folder + expected_public_agent_file
                    assert expected_file in archived_items, ('expecting {} in {}'.format(expected_file, archived_items))


def test_bundle_delete(dcos_api_session):
    bundles = _get_bundle_list(dcos_api_session)
    assert bundles, 'no bundles found'
    for bundle in bundles:
        dcos_api_session.health.post(os.path.join('report/diagnostics/delete', bundle))

    bundles = _get_bundle_list(dcos_api_session)
    assert len(bundles) == 0, 'Could not remove bundles {}'.format(bundles)


def test_diagnostics_bundle_status(dcos_api_session):
    # validate diagnostics job status response
    diagnostics_bundle_status = check_json(dcos_api_session.health.get('report/diagnostics/status/all'))
    required_status_fields = ['is_running', 'status', 'errors', 'last_bundle_dir', 'job_started', 'job_ended',
                              'job_duration', 'diagnostics_bundle_dir', 'diagnostics_job_timeout_min',
                              'journald_logs_since_hours', 'diagnostics_job_get_since_url_timeout_min',
                              'command_exec_timeout_sec', 'diagnostics_partition_disk_usage_percent',
                              'job_progress_percentage']

    for _, properties in diagnostics_bundle_status.items():
        assert len(properties) == len(required_status_fields), 'response must have the following fields: {}'.format(
            required_status_fields
        )
        for required_status_field in required_status_fields:
            assert required_status_field in properties, 'property {} not found'.format(required_status_field)


def test_dcos_diagnostics_runner_poststart(dcos_api_session):
    cmd = [
        "/opt/mesosphere/bin/dcos-diagnostics",
        "check",
        "--check-config",
        "/opt/mesosphere/etc/dcos-diagnostics-runner-config.json",
        "node-poststart"
    ]
    test_uuid = uuid.uuid4().hex
    poststart_job = {
        'id': 'test-dcos-diagnostics-runner-poststart-' + test_uuid,
        'run': {
            'cpus': .1,
            'mem': 128,
            'disk': 0,
            'cmd': ' '.join(cmd)
        }
    }

    dcos_api_session.metronome_one_off(poststart_job)


def test_dcos_diagnostics_runner_cluster(dcos_api_session):
    cmd = [
        # Set PATH and LD_LIBRARY_PATH to bad values to assert we're using their values from check config.
        "env",
        "PATH=badvalue",
        "LD_LIBRARY_PATH=badvalue",
        "/opt/mesosphere/bin/dcos-diagnostics",
        "check",
        "--check-config",
        "/opt/mesosphere/etc/dcos-diagnostics-runner-config.json",
        "cluster"
    ]
    test_uuid = uuid.uuid4().hex
    job = {
        'id': 'test-dcos-diagnostics-runner-cluster-' + test_uuid,
        'run': {
            'cpus': .1,
            'mem': 128,
            'disk': 0,
            'cmd': ' '.join(cmd)
        }
    }

    dcos_api_session.metronome_one_off(job)<|MERGE_RESOLUTION|>--- conflicted
+++ resolved
@@ -506,13 +506,10 @@
     expected_common_files = ['dmesg_-T-0.output.gz', 'opt/mesosphere/active.buildinfo.full.json.gz',
                              'opt/mesosphere/etc/dcos-version.json.gz', 'opt/mesosphere/etc/expanded.config.json.gz',
                              'opt/mesosphere/etc/user.config.yaml.gz', 'dcos-diagnostics-health.json',
-<<<<<<< HEAD
                              'var/lib/dcos/cluster-id.gz', 'timedatectl-5.output.gz',
-                             'binsh_-c_cat etc*-release-6.output.gz', 'systemctl_list-units_dcos*-7.output.gz']
-=======
-                             'var/lib/dcos/cluster-id.gz', 'ps_aux_ww-4.output.gz',
-                             'proc/cmdline.gz', 'proc/cpuinfo.gz', 'proc/meminfo.gz']
->>>>>>> 2151fd58
+                             'binsh_-c_cat etc*-release-6.output.gz', 'systemctl_list-units_dcos*-7.output.gz',
+                             'ps_aux_ww-4.output.gz', 'proc/cmdline.gz', 'proc/cpuinfo.gz', 'proc/meminfo.gz']
+
 
     # these files are expected to be in archive for a master host
     expected_master_files = ['dcos-mesos-master.service.gz', 'var/lib/dcos/exhibitor/zookeeper/snapshot/myid.gz',
