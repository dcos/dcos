import copy
import json
import logging
import subprocess
import uuid

from typing import Any, Optional

import retrying

from dcos_test_utils import marathon

__maintainer__ = 'orsenthil'
__contact__ = 'tools-infra-team@mesosphere.io'

TEST_APP_NAME_FMT = 'integration-test-{}'

log = logging.getLogger(__name__)


def get_exhibitor_admin_password() -> str:
    try:
        with open('/opt/mesosphere/etc/exhibitor_realm', 'r') as f:
            exhibitor_realm = f.read().strip()
    except FileNotFoundError:
        # Unset. Return the default value.
        return ''

    creds = exhibitor_realm.split(':')[1].strip()
    password = creds.split(',')[0].strip()
    return password


def get_expanded_config() -> Any:
    # make the expanded config available at import time to allow determining
    # which tests should run before the test suite kicks off
    with open('/opt/mesosphere/etc/expanded.config.json', 'r') as f:
        expanded_config = json.load(f)
        # expanded.config.json doesn't contain secret values, so we need to read the Exhibitor admin password from
        # Exhibitor's config.
        # TODO: Remove this hack. https://jira.mesosphere.com/browse/QUALITY-1611
        expanded_config['exhibitor_admin_password'] = get_exhibitor_admin_password()
    return expanded_config


@retrying.retry(wait_fixed=60 * 1000,       # wait for 60 seconds
                retry_on_exception=lambda exc: isinstance(exc, subprocess.CalledProcessError),  # Called Process Error
                stop_max_attempt_number=3)  # retry 3 times
def docker_pull_image(image: str) -> bool:
    log.info("\n Ensure docker image availability ahead of tests.")
    try:
        subprocess.run(["sudo", "docker", "pull", image], check=True)
        return True
    except retrying.RetryError:
        return False


def marathon_test_app_linux(
        host_port: int = 0,
<<<<<<< HEAD
        container_port: int = None,
        container_type: marathon.Container = marathon.Container.NONE,
        network: marathon.Network = marathon.Network.HOST,
        healthcheck_protocol: marathon.Healthcheck = marathon.Healthcheck.HTTP,
        vip: str = None,
        host_constraint: str = None,
        network_name: str = 'dcos',
        app_name_fmt: str = TEST_APP_NAME_FMT):
=======
        container_port: Optional[int] = None,
        container_type: marathon.Container = marathon.Container.NONE,
        network: marathon.Network = marathon.Network.HOST,
        healthcheck_protocol: marathon.Healthcheck = marathon.Healthcheck.HTTP,
        vip: Optional[str] = None,
        host_constraint: Optional[str] = None,
        network_name: str = 'dcos',
        app_name_fmt: str = TEST_APP_NAME_FMT) -> tuple:
>>>>>>> 423aecaa
    """ Creates an app definition for the python test server which will be
    consistent (i.e. deployable with green health checks and desired network
    routability). To learn more about the test server, see in this repo:
    ../packages/dcos-integration-test/extra/util/python_test_server.py

    Args:
        host_port: port that marathon will use to route traffic into the
            test server container. If set to zero, then marathon will assign
            a port (which is referenced by index).
        container_port: if network is BRIDGE, then the container can have a
            port remapped inside the container. In HOST or USER network, the
            container port must be the same as the host port
        container_type: can be NONE (default Mesos runtime), MESOS (the UCR),
            or DOCKER
        health_check_protocol: can be MESOS_HTTP or HTTP
        vip: either named or unnamed VIP to be applied to the host port
        host_constraint: string representing a hostname for an agent that this
            app should run on
        app_name_fmt: format string for unique application identifier

    Return:
        (dict, str): 2-Tuple of app definition (dict) and app ID (string)
    """
    if network != marathon.Network.HOST and container_port is None:
        # provide a dummy value for the bridged container port if user is indifferent
        container_port = 8080

    test_uuid = uuid.uuid4().hex
    app = copy.deepcopy({
        'id': app_name_fmt.format(test_uuid),
        'cpus': 0.1,
        'mem': 32,
        'instances': 1,
        'cmd': '/opt/mesosphere/bin/dcos-shell python '
               '/opt/mesosphere/active/dcos-integration-test/util/python_test_server.py {}'.format(
                   # If container port is not defined, then the port is auto-assigned and
                   # the commandline should reference the port with the marathon built-in
                   '$PORT0' if container_port is None else container_port),
        'env': {
            'DCOS_TEST_UUID': test_uuid,
            # required for python_test_server.py to run as nobody
            'HOME': '/'
        },
        'healthChecks': [
            {
                'protocol': healthcheck_protocol.value,
                'path': '/ping',
                'gracePeriodSeconds': 5,
                'intervalSeconds': 10,
                'timeoutSeconds': 10,
                'maxConsecutiveFailures': 120  # ~20 minutes until restarting
                # killing the container will rarely, if ever, help this application
                # reach a healthy state, so do not trigger a restart if unhealthy
            }
        ],
    })
    if container_port is not None and \
            healthcheck_protocol == marathon.Healthcheck.MESOS_HTTP:
        app['healthChecks'][0]['port'] = container_port  # type: ignore
    elif host_port == 0:
        # port is being assigned by marathon so refer to this port by index
        app['healthChecks'][0]['portIndex'] = 0  # type: ignore
    else:
        # HOST or USER network with non-zero host port
        app['healthChecks'][0]['port'] = host_port  # type: ignore

    if container_type != marathon.Container.NONE:
        app['container'] = {
            'type': container_type.value,
            'docker': {'image': 'debian:stretch-slim'},
            'volumes': [{
                'containerPath': '/opt/mesosphere',
                'hostPath': '/opt/mesosphere',
                'mode': 'RO'
            }]
        }
    else:
        app['container'] = {'type': 'MESOS'}

    if host_port != 0:
        app['requirePorts'] = True
    if network == marathon.Network.HOST:
        app['portDefinitions'] = [{
            'protocol': 'tcp',
            'port': host_port,
            'name': 'test'
        }]
        if vip is not None:
            app['portDefinitions'][0]['labels'] = {'VIP_0': vip}  # type: ignore
    else:
        app['container']['portMappings'] = [{  # type: ignore
            'hostPort': host_port,
            'containerPort': container_port,
            'protocol': 'tcp',
            'name': 'test'}]
        if vip is not None:
            app['container']['portMappings'][0]['labels'] = {'VIP_0': vip}  # type: ignore
        if network == marathon.Network.USER:
            if host_port == 0:
                del app['container']['portMappings'][0]['hostPort']  # type: ignore
            app['networks'] = [{
                'mode': 'container',
                'name': network_name
            }]
        elif network == marathon.Network.BRIDGE:
            app['networks'] = [{
                'mode': 'container/bridge'
            }]

    if host_constraint is not None:
        app['constraints'] = [['hostname', 'CLUSTER', host_constraint]]
    return app, test_uuid


<<<<<<< HEAD
=======
def marathon_test_docker_app(app_name: str, constraints: Any = None) -> tuple:
    """ Creates an app definition for the python test server container

    Args:
        app_name: a human readable name to identify the app for debugging.
        constraints: placement spec

    Return:
        (dict, str): 2-Tuple of app definition (dict) and app ID (string)
    """
    test_uuid = uuid.uuid4().hex
    app = copy.deepcopy({
        'id': "integration-test-{}-{}".format(app_name, test_uuid),
        'cpus': 0.5,
        'mem': 128,
        'disk': 0,
        'instances': 1,
        'healthChecks': [
            {
                "gracePeriodSeconds": 90,
                "ignoreHttp1xx": False,
                "intervalSeconds": 10,
                "maxConsecutiveFailures": 3,
                "portIndex": 0,
                "timeoutSeconds": 2,
                "delaySeconds": 15,
                "protocol": "HTTP",
                "path": "/",
                "ipProtocol": "IPv4"
            }
        ],
        'container': {
            'type': 'DOCKER',
            'portMappings': [{
                'containerPort': 80,
                'hostPort': 0,
                'protocol': 'tcp',
                'name': 'http'
            }],
            'docker': {
                'image': "mcr.microsoft.com/dotnet/core/samples:aspnetapp",
                'forcePullImage': False,
                'privileged': False,
            }
        },
        "networks": [
            {
                "mode": "container/bridge"
            }
        ],
        'upgradeStrategy': {
            'maximumOverCapacity': 0,
            'minimumHealthCapacity': 0
        },
    })

    # Add Windows constraint
    app['constraints'] = app.get('constraints', []) + constraints

    return app, app['id']


>>>>>>> 423aecaa
marathon_test_app = marathon_test_app_linux<|MERGE_RESOLUTION|>--- conflicted
+++ resolved
@@ -57,16 +57,6 @@
 
 def marathon_test_app_linux(
         host_port: int = 0,
-<<<<<<< HEAD
-        container_port: int = None,
-        container_type: marathon.Container = marathon.Container.NONE,
-        network: marathon.Network = marathon.Network.HOST,
-        healthcheck_protocol: marathon.Healthcheck = marathon.Healthcheck.HTTP,
-        vip: str = None,
-        host_constraint: str = None,
-        network_name: str = 'dcos',
-        app_name_fmt: str = TEST_APP_NAME_FMT):
-=======
         container_port: Optional[int] = None,
         container_type: marathon.Container = marathon.Container.NONE,
         network: marathon.Network = marathon.Network.HOST,
@@ -75,7 +65,6 @@
         host_constraint: Optional[str] = None,
         network_name: str = 'dcos',
         app_name_fmt: str = TEST_APP_NAME_FMT) -> tuple:
->>>>>>> 423aecaa
     """ Creates an app definition for the python test server which will be
     consistent (i.e. deployable with green health checks and desired network
     routability). To learn more about the test server, see in this repo:
@@ -190,69 +179,4 @@
     return app, test_uuid
 
 
-<<<<<<< HEAD
-=======
-def marathon_test_docker_app(app_name: str, constraints: Any = None) -> tuple:
-    """ Creates an app definition for the python test server container
-
-    Args:
-        app_name: a human readable name to identify the app for debugging.
-        constraints: placement spec
-
-    Return:
-        (dict, str): 2-Tuple of app definition (dict) and app ID (string)
-    """
-    test_uuid = uuid.uuid4().hex
-    app = copy.deepcopy({
-        'id': "integration-test-{}-{}".format(app_name, test_uuid),
-        'cpus': 0.5,
-        'mem': 128,
-        'disk': 0,
-        'instances': 1,
-        'healthChecks': [
-            {
-                "gracePeriodSeconds": 90,
-                "ignoreHttp1xx": False,
-                "intervalSeconds": 10,
-                "maxConsecutiveFailures": 3,
-                "portIndex": 0,
-                "timeoutSeconds": 2,
-                "delaySeconds": 15,
-                "protocol": "HTTP",
-                "path": "/",
-                "ipProtocol": "IPv4"
-            }
-        ],
-        'container': {
-            'type': 'DOCKER',
-            'portMappings': [{
-                'containerPort': 80,
-                'hostPort': 0,
-                'protocol': 'tcp',
-                'name': 'http'
-            }],
-            'docker': {
-                'image': "mcr.microsoft.com/dotnet/core/samples:aspnetapp",
-                'forcePullImage': False,
-                'privileged': False,
-            }
-        },
-        "networks": [
-            {
-                "mode": "container/bridge"
-            }
-        ],
-        'upgradeStrategy': {
-            'maximumOverCapacity': 0,
-            'minimumHealthCapacity': 0
-        },
-    })
-
-    # Add Windows constraint
-    app['constraints'] = app.get('constraints', []) + constraints
-
-    return app, app['id']
-
-
->>>>>>> 423aecaa
 marathon_test_app = marathon_test_app_linux