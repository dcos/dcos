{
  "requires": [
    "openssl",
    "libevent",
    "curl",
    "boost-libs"
  ],
  "single_source": {
    "kind": "git",
    "git": "https://github.com/apache/mesos",
<<<<<<< HEAD
    "ref": "df0a47570e8068861c113048c74d82a0370d12fd",
=======
    "ref": "82df2a475b74b9861d2c40706939835566f08d5a",
>>>>>>> 4b1e4479
    "ref_origin": "1.4.x"
  },
  "environment": {
    "JAVA_LIBRARY_PATH": "/opt/mesosphere/lib",
    "MESOS_NATIVE_JAVA_LIBRARY": "/opt/mesosphere/lib/libmesos.so"
  },
  "state_directory": true,
  "sysctl": {
    "dcos-mesos-slave": {
      "vm.max_map_count": 262144,
      "vm.swappiness": 1
    },
    "dcos-mesos-slave-public": {
      "vm.max_map_count": 262144,
      "vm.swappiness": 1
    }
  }
}<|MERGE_RESOLUTION|>--- conflicted
+++ resolved
@@ -8,11 +8,7 @@
   "single_source": {
     "kind": "git",
     "git": "https://github.com/apache/mesos",
-<<<<<<< HEAD
-    "ref": "df0a47570e8068861c113048c74d82a0370d12fd",
-=======
     "ref": "82df2a475b74b9861d2c40706939835566f08d5a",
->>>>>>> 4b1e4479
     "ref_origin": "1.4.x"
   },
   "environment": {
