--- conflicted
+++ resolved
@@ -3,13 +3,8 @@
   "single_source" : {
     "kind": "git",
     "git": "https://github.com/mesosphere/mesos",
-<<<<<<< HEAD
-    "ref": "f3181999fd03c99078994855687749839eb5365f",
-    "ref_origin" : "master"
-=======
     "ref": "069450374b8e020f4209f1f75647969daff1e4f6",
     "ref_origin" : "dcos-mesos-master-c7fc137"
->>>>>>> f2ac27db
   },
   "environment": {
     "JAVA_LIBRARY_PATH": "/opt/mesosphere/lib",
