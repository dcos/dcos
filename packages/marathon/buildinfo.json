--- conflicted
+++ resolved
@@ -2,13 +2,8 @@
   "requires": ["java"],
   "single_source": {
     "kind": "url_extract",
-<<<<<<< HEAD
-    "url": "http://downloads.mesosphere.io/marathon/v1.3.2/marathon-1.3.2.tgz",
-    "sha1": "7b9fa5143aa0365cfb26f80b4d8fe75879cb085e"
-=======
     "url": "https://downloads.mesosphere.com/marathon/v1.3.5/marathon-1.3.5.tgz",
     "sha1": "ee6052b9de94202ecbff34aa7e10a10ee61f6566"
->>>>>>> e2ab46c7
   },
   "username": "dcos_marathon",
   "state_directory": true
