{
  "requires" : [ "java" ],
  "single_source" : {
    "kind" : "url_extract",
<<<<<<< HEAD
    "url" : "https://s3.amazonaws.com/downloads.mesosphere.io/marathon/builds/1.9.35-d3e40f46f/marathon-1.9.35-d3e40f46f.tgz",
    "sha1" : "014d51689edb61e7e31dc6b533f4815ef6aa30ec"
=======
    "url": "https://downloads.mesosphere.io/marathon/builds/1.9.34-a122edcb4/marathon-1.9.34-a122edcb4.tgz",
    "sha1": "941eda66334c6658ad0f16ff4676d07992f34a18"
>>>>>>> f3c52e5a
  },
  "username" : "dcos_marathon"
}<|MERGE_RESOLUTION|>--- conflicted
+++ resolved
@@ -2,13 +2,9 @@
   "requires" : [ "java" ],
   "single_source" : {
     "kind" : "url_extract",
-<<<<<<< HEAD
-    "url" : "https://s3.amazonaws.com/downloads.mesosphere.io/marathon/builds/1.9.35-d3e40f46f/marathon-1.9.35-d3e40f46f.tgz",
-    "sha1" : "014d51689edb61e7e31dc6b533f4815ef6aa30ec"
-=======
     "url": "https://downloads.mesosphere.io/marathon/builds/1.9.34-a122edcb4/marathon-1.9.34-a122edcb4.tgz",
     "sha1": "941eda66334c6658ad0f16ff4676d07992f34a18"
->>>>>>> f3c52e5a
   },
-  "username" : "dcos_marathon"
+  "username": "dcos_marathon",
+  "state_directory": true
 }