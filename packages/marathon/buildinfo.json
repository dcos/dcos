--- conflicted
+++ resolved
@@ -1,11 +1,4 @@
 {
-<<<<<<< HEAD
-  "requires" : [ "java" ],
-  "single_source" : {
-    "kind" : "url_extract",
-    "url" : "https://s3.amazonaws.com/downloads.mesosphere.io/marathon/builds/1.9.124-e04033c6f/marathon-1.9.124-e04033c6f.tgz",
-    "sha1" : "5b8933377a6b34b2dee2d692b0b9dc7eb33cd62d"
-=======
   "requires": [
     "java"
   ],
@@ -13,7 +6,7 @@
     "kind": "url_extract",
     "url": "https://s3.amazonaws.com/downloads.mesosphere.io/marathon/builds/1.9.124-e04033c6f/marathon-1.9.124-e04033c6f.tgz",
     "sha1": "5b8933377a6b34b2dee2d692b0b9dc7eb33cd62d"
->>>>>>> fc46f958
   },
-  "username" : "dcos_marathon"
+  "username": "dcos_marathon",
+  "state_directory": true
 }