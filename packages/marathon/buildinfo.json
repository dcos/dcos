--- conflicted
+++ resolved
@@ -1,17 +1,10 @@
 {
-<<<<<<< HEAD
-  "requires" : [ "java" ],
-  "single_source" : {
-    "kind" : "url_extract",
-    "url" : "https://s3.amazonaws.com/downloads.mesosphere.io/marathon/builds/1.8.172-bb9e87da2/marathon-1.8.172-bb9e87da2.tgz",
-    "sha1" : "8311de741179d2aec2a695f27fde8781661f5741"
-=======
   "requires": ["java"],
   "single_source": {
     "kind": "url_extract",
     "url": "https://s3.amazonaws.com/downloads.mesosphere.io/marathon/builds/1.8.172-bb9e87da2/marathon-1.8.172-bb9e87da2.tgz",
     "sha1": "8311de741179d2aec2a695f27fde8781661f5741"
->>>>>>> c363ecfd
   },
-  "username" : "dcos_marathon"
+  "username": "dcos_marathon",
+  "state_directory": true
 }