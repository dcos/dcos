{
<<<<<<< HEAD
  "requires" : [ "java" ],
  "single_source" : {
    "kind" : "url_extract",
    "url" : "https://s3.amazonaws.com/downloads.mesosphere.io/marathon/builds/1.6.366-acb41df2b/marathon-1.6.366-acb41df2b.tgz",
    "sha1" : "d054507e9385bf9be2e0e4d4bcedd0fcc917de1d"
=======
  "requires": ["java"],
  "single_source": {
    "kind": "url_extract",
    "url": "https://s3.amazonaws.com/downloads.mesosphere.io/marathon/builds/1.6.352-044939181/marathon-1.6.352-044939181.tgz",
    "sha1": "2c9e0136a3bc59c8f243230efc96c2c653500d0b"
>>>>>>> 3d9ee448
  },
  "username" : "dcos_marathon",
  "state_directory" : true
}<|MERGE_RESOLUTION|>--- conflicted
+++ resolved
@@ -1,18 +1,10 @@
 {
-<<<<<<< HEAD
-  "requires" : [ "java" ],
-  "single_source" : {
-    "kind" : "url_extract",
-    "url" : "https://s3.amazonaws.com/downloads.mesosphere.io/marathon/builds/1.6.366-acb41df2b/marathon-1.6.366-acb41df2b.tgz",
-    "sha1" : "d054507e9385bf9be2e0e4d4bcedd0fcc917de1d"
-=======
   "requires": ["java"],
   "single_source": {
     "kind": "url_extract",
     "url": "https://s3.amazonaws.com/downloads.mesosphere.io/marathon/builds/1.6.352-044939181/marathon-1.6.352-044939181.tgz",
     "sha1": "2c9e0136a3bc59c8f243230efc96c2c653500d0b"
->>>>>>> 3d9ee448
   },
-  "username" : "dcos_marathon",
-  "state_directory" : true
+  "username": "dcos_marathon",
+  "state_directory": true
 }