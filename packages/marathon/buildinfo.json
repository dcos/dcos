{
  "requires": ["java"],
  "single_source": {
    "kind": "url_extract",
<<<<<<< HEAD
    "url": "https://downloads.mesosphere.io/marathon/v1.4.2-snapshot2/marathon-1.4.2-snapshot2.tgz",
    "sha1": "06dd301047e980aaba45e214328ff168140713bb"
=======
    "url": "https://downloads.mesosphere.io/marathon/v1.4.2-snapshot3/marathon-1.4.2-snapshot3.tgz",
    "sha1": "2bbc0cc7ead0967e08208dc1a469fd891b807876"
>>>>>>> e48e5cb8
  },
  "username": "dcos_marathon",
  "state_directory": true
}<|MERGE_RESOLUTION|>--- conflicted
+++ resolved
@@ -2,13 +2,8 @@
   "requires": ["java"],
   "single_source": {
     "kind": "url_extract",
-<<<<<<< HEAD
-    "url": "https://downloads.mesosphere.io/marathon/v1.4.2-snapshot2/marathon-1.4.2-snapshot2.tgz",
-    "sha1": "06dd301047e980aaba45e214328ff168140713bb"
-=======
     "url": "https://downloads.mesosphere.io/marathon/v1.4.2-snapshot3/marathon-1.4.2-snapshot3.tgz",
     "sha1": "2bbc0cc7ead0967e08208dc1a469fd891b807876"
->>>>>>> e48e5cb8
   },
   "username": "dcos_marathon",
   "state_directory": true
