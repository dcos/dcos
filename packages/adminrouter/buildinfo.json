--- conflicted
+++ resolved
@@ -9,11 +9,7 @@
       "adminrouter": {
           "kind": "git",
           "git": "https://github.com/dcos/adminrouter.git",
-<<<<<<< HEAD
-          "ref": "ae8d4d8328599d67e7ca8d9246229ff1420e792c",
-=======
           "ref": "44bb0b2d119154f9b4ea9f1c3af184c278bb39b5",
->>>>>>> 33631b87
           "ref_origin": "master"
       }
   }
