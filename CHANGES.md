--- conflicted
+++ resolved
@@ -29,12 +29,10 @@
 
 * Expose Public IP (DCOS_OSS-4514)
 
-<<<<<<< HEAD
 * Expose a Mesos flag to allow the network CNI root directory to be persisted across host reboot (DCOS_OSS-4667) 
-=======
+
 * Prometheus-format metrics can be gathered from tasks (DCOS_OSS-3717)
 
->>>>>>> d7f89205
 
 ### Breaking changes
 
