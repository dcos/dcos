Please follow the [`CHANGES.md` modification guidelines](https://github.com/dcos/dcos/wiki/CHANGES.md-guidelines). Thank you!


## DC/OS 2.1.0 (in development)


### What's new

* Switched from Oracle Java 8 to OpenJDK 8 (DCOS-54902)

* Updated DC/OS UI to [master+v2.150.2](https://github.com/dcos/dcos-ui/releases/tag/master+v2.150.2).

* The configuration option `MARATHON_ACCEPTED_RESOURCE_ROLES_DEFAULT_BEHAVIOR` replaces the config option `MARATHON_DEFAULT_ACCEPTED_RESOURCE_ROLES`. Please see the Marathon [command-line flag documentation](https://github.com/mesosphere/marathon/blob/master/docs/docs/command-line-flags.md) for a description of the flag.

* Updated to [Mesos 1.10.0-dev](https://github.com/apache/mesos/blob/270a3dce490d5b334f9a0011ea416ffc42e187e4/CHANGELOG). (DCOS_OSS-5590)

* Mesos overlay networking: support dropping agents from the state. (DCOS_OSS-5536)

* Update CNI to 0.7.6

* Updated to Boost 1.65.0 (DCOS_OSS-5555)

* Admin Router: Accept nil task list from Marathon when updating cache. (DCOS_OSS-5541)

<<<<<<< HEAD
* Marathon pod instances are now included in the DC/OS diagnostic bundle (DCOS_OSS-5616)
=======
* Replace [docker-gc](https://github.com/spotify/docker-gc) with `docker system prune`. (DCOS_OSS-5441)

>>>>>>> 263d6521

### Breaking changes

* Remove the octarine package from DC/OS. It was originally used as a proxy for the CLI but is not used for this purpose, anymore.

* DC/OS Net: wait till agents become active before fanning out Mesos tasks. (DCOS_OSS-5463)

* Remove the avro-cpp package from DC/OS. It was originally used as part of the metrics-collection framework which now relies on a different infrastructure.

* Remove the spartan package from DC/OS. Is was deprecated in 1.11 and replaced by dcos-net.

* Remove the toybox package from DC/OS. Is was used only by Spartan.

* Remove the dcos-history-service from DC/OS. (DCOS-58529)<|MERGE_RESOLUTION|>--- conflicted
+++ resolved
@@ -22,12 +22,10 @@
 
 * Admin Router: Accept nil task list from Marathon when updating cache. (DCOS_OSS-5541)
 
-<<<<<<< HEAD
 * Marathon pod instances are now included in the DC/OS diagnostic bundle (DCOS_OSS-5616)
-=======
+
 * Replace [docker-gc](https://github.com/spotify/docker-gc) with `docker system prune`. (DCOS_OSS-5441)
 
->>>>>>> 263d6521
 
 ### Breaking changes
 
