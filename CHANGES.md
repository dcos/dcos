--- conflicted
+++ resolved
@@ -1,9 +1,4 @@
 ## DC/OS 1.10.9
-
-* Updated to [DC/OS UI 1.10.9-rc.1](https://github.com/dcos/dcos-ui/releases/tag/v1.10.9-rc.1)
-* Get timestamp on dmesg, timedatectl, distro version, systemd unit status and pods endpoint in diagnostics bundle. (DCOS_OSS-3861) 
-
-## DC/OS 1.10.8
 
 ```
 * For any significant improvement to DC/OS add an entry to Fixed and Improved section.
@@ -17,12 +12,16 @@
 <new-line>
 * Entry two with no-newlines. (DCOS_OSS_JIRA_2)
 ```
-### Notable Changes
-
-<<<<<<< HEAD
-=======
+
+### Notable changes
+
+
+### Fixed and improved
+
 * Updated to [DC/OS UI 1.10.9-rc2](https://github.com/dcos/dcos-ui/releases/tag/1.10+v1.10.9-rc2)
 
+* Get timestamp on dmesg, timedatectl, distro version, systemd unit status and pods endpoint in diagnostics bundle. (DCOS_OSS-3861) 
+
 
 ### Security Updates
 
@@ -30,11 +29,6 @@
 
 
 ## DC/OS 1.10.8
->>>>>>> 724285f9
-
-### Notable changes
-
-* Updated to [DC/OS UI 1.10.9-rc.1](https://github.com/dcos/dcos-ui/releases/tag/v1.10.9-rc.1)
 
 
 ### Fixed and improved
