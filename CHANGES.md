Please follow the [`CHANGES.md` modification guidelines](https://github.com/dcos/dcos/wiki/CHANGES.md-guidelines). Thank you!


## DC/OS 2.1.0-beta2 (in development)


### What's new

* Upgrade coreOS AMIs (D2IQ-64271)
* Added a new configuration option `mesos_http_executors_domain_sockets`, which will cause the mesos-agent to use
  domain sockets when communicating with executors. While this change should not have any visible impact on users
  in itself, it does enable administrators to write firewall rules blocking unauthorized access to the agent port
  5051 since access to this will not be required anymore for executors to work.

* Switched from Oracle Java 8 to OpenJDK 8 (DCOS-54902)

* Updated DC/OS UI to [v3.0.7](https://github.com/dcos/dcos-ui/releases/tag/v3.0.7).

* The configuration option `MARATHON_ACCEPTED_RESOURCE_ROLES_DEFAULT_BEHAVIOR` replaces the config option `MARATHON_DEFAULT_ACCEPTED_RESOURCE_ROLES`. Please see the Marathon [command-line flag documentation](https://github.com/mesosphere/marathon/blob/master/docs/docs/command-line-flags.md) for a description of the flag.

* Updated to Mesos [1.10.0-dev](https://github.com/apache/mesos/blob/12e5e870c38681bfc0455960f89a41127dac3daf/CHANGELOG)

* Mesos overlay networking: support dropping agents from the state. (DCOS_OSS-5536)

* Update CNI to 0.7.6

* Updated to Boost 1.65.0 (DCOS_OSS-5555)

* Admin Router: Accept nil task list from Marathon when updating cache. (DCOS_OSS-5541)

* Marathon pod instances are now included in the DC/OS diagnostic bundle (DCOS_OSS-5616)

* Replace [docker-gc](https://github.com/spotify/docker-gc) with `docker system prune`. (DCOS_OSS-5441)

* Port the Mesos Fluent Bit container logger module to Windows. (DCOS-58622)

* Port the Mesos open source metrics module to Windows. (DCOS-58008)

* Add etcd into DC/OS. (DCOS-59004)

* Update libpq to 9.6.15 (DCOS-59145)

* Enable proxing of gRPC requests through Admin Router (DCOS-59091)

* Calico in DC/OS: introduced Calico networking into DC/OS, and provided network policy support (DCOS-58413)

* The config option `calico_network_cidr` can be set to a valid IPv4 CIDR range for Calico networks to use (default 172.29.0.0/16) (DCOS-60734)

* Updated DC/OS UI to [master+v2.154.16](https://github.com/dcos/dcos-ui/releases/tag/master+v2.154.16).

### Breaking changes

* Remove the octarine package from DC/OS. It was originally used as a proxy for the CLI but is not used for this purpose, anymore.

* DC/OS Net: wait till agents become active before fanning out Mesos tasks. (DCOS_OSS-5463)

* Remove the avro-cpp package from DC/OS. It was originally used as part of the metrics-collection framework which now relies on a different infrastructure.

* Remove the spartan package from DC/OS. Is was deprecated in 1.11 and replaced by dcos-net.

* Remove the toybox package from DC/OS. Is was used only by Spartan.

* Remove the dcos-history-service from DC/OS. (DCOS-58529)

* New format for Admin Router access logs. (DCOS-59598)

* Update OpenResty to 1.15.8.2. (DCOS-61159)

### Fixed and improved

* Reserve all agent VTEP IPs upon recovering from replicated log. (DCOS_OSS-5626)

* Set network interfaces as unmanaged for networkd only on coreos. (DCOS-60956)
* Allow Admin Router to accept files up to 32GB, such as for uploading large packages to Package Registry. (DCOS-61233)
* Update Kazoo to version 2.6.1. (DCOS-63065)

* Updated dcos-config.yaml to support some Mesos Flags. (DCOS-59021)

* Fix Telegraf migration when no containers present. (D2IQ-64507)

* Update OpenSSL to 1.1.1d. (D2IQ-65604)

* Marathon updated to 1.9.136

    * /v2/tasks plaintext output in Marathon 1.5 returned container network endpoints in an unusable way (MARATHON-8721)

    * Marathon launched too many tasks. (DCOS_OSS-5679)

    * Marathon used to omit pod status report with tasks in `TASK_UNKOWN` state. (MARATHON-8710)

    * With UnreachableStrategy, setting `expungeAfterSeconds` and `inactiveAfterSeconds` to the same value will cause the
      instance to be expunged immediately; this helps with `GROUP_BY` or `UNIQUE` constraints. (MARATHON-8719)

<<<<<<< HEAD
    * Marathon was checking authorization for unrelated apps when performing a kill-and-scale operations; this has been resolved. (MARATHON-8731)
=======
* Update OpenSSL to 1.1.1d. (D2IQ-65604)

* Update Metronome to 0.6.41

    * There was a case where regex validation of project ids was ineffecient for certain inputs. The regex has been optimized. (MARATHON-8730)
>>>>>>> 1541c0b0
<|MERGE_RESOLUTION|>--- conflicted
+++ resolved
@@ -91,12 +91,7 @@
     * With UnreachableStrategy, setting `expungeAfterSeconds` and `inactiveAfterSeconds` to the same value will cause the
       instance to be expunged immediately; this helps with `GROUP_BY` or `UNIQUE` constraints. (MARATHON-8719)
 
-<<<<<<< HEAD
     * Marathon was checking authorization for unrelated apps when performing a kill-and-scale operations; this has been resolved. (MARATHON-8731)
-=======
-* Update OpenSSL to 1.1.1d. (D2IQ-65604)
-
 * Update Metronome to 0.6.41
 
-    * There was a case where regex validation of project ids was ineffecient for certain inputs. The regex has been optimized. (MARATHON-8730)
->>>>>>> 1541c0b0
+    * There was a case where regex validation of project ids was ineffecient for certain inputs. The regex has been optimized. (MARATHON-8730)