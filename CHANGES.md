--- conflicted
+++ resolved
@@ -11,13 +11,10 @@
 
 ### Fixed and improved
 
-<<<<<<< HEAD
 * Add external Mesos master/agent logs in the diagnostic bundle (DCOS_OSS-4283)
 
-=======
 * Update Java to 8u192. (DCOS_OSS-4380)
 
 * Docker-GC will now log to journald. (COPS-4044)
->>>>>>> 27968520
 
 ### Notable changes