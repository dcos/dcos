--- conflicted
+++ resolved
@@ -25,8 +25,5 @@
 
 * Remove the octarine package from DC/OS. It was originally used as a proxy for the CLI but is not used for this purpose, anymore.
 
-<<<<<<< HEAD
 * DC/OS Net: wait till agents become active before fanning out Mesos tasks. (DCOS_OSS-5463)
-=======
-* Remove the avro-cpp package from DC/OS. It was originally used as part of the metrics-collection framework which now relies on a different infrastructure.
->>>>>>> 6b91f676
+* Remove the avro-cpp package from DC/OS. It was originally used as part of the metrics-collection framework which now relies on a different infrastructure.