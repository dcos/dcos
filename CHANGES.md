Please follow the [`CHANGES.md` modification guidelines](https://github.com/dcos/dcos/wiki/CHANGES.md-guidelines). Thank you!

## DC/OS 2.3.0-dev (in development)


### Security updates


### Notable changes


### Fixed and improved

<<<<<<< HEAD
* Update DC/OS UI to [v6.1.19](https://github.com/dcos/dcos-ui/releases/tag/v6.1.19)
=======
* Update DC/OS UI to [v6.1.16](https://github.com/dcos/dcos-ui/releases/tag/v6.1.16).

* Fixed dcos-net startup script to configure network ignore file for on-prem (D2IQ-73113).
>>>>>>> 7a7859be
<|MERGE_RESOLUTION|>--- conflicted
+++ resolved
@@ -11,10 +11,6 @@
 
 ### Fixed and improved
 
-<<<<<<< HEAD
 * Update DC/OS UI to [v6.1.19](https://github.com/dcos/dcos-ui/releases/tag/v6.1.19)
-=======
-* Update DC/OS UI to [v6.1.16](https://github.com/dcos/dcos-ui/releases/tag/v6.1.16).
 
-* Fixed dcos-net startup script to configure network ignore file for on-prem (D2IQ-73113).
->>>>>>> 7a7859be
+* Fixed dcos-net startup script to configure network ignore file for on-prem (D2IQ-73113).