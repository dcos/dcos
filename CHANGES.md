--- conflicted
+++ resolved
@@ -6,15 +6,13 @@
 
 ### Fixed and improved
 
-<<<<<<< HEAD
 * Consolidated Exhibitor startup script to abort when the IP address returned by 'ip-detect' is not contained in the known master IP address list. This fixes issues arising from transient errors in the 'ip-detect' script. (COPS-3195)
 
-### Security updates
-=======
 * Fixed Docker isolation iptables rule reversal on reboot. (DCOS_OSS-3697)
 
 * Updated CNI plugins to v0.7.1. (DCOS_OSS-3841)
->>>>>>> 2c808fba
+
+### Security updates
 
 
 ## DC/OS 1.11.4
