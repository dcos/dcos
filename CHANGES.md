--- conflicted
+++ resolved
@@ -10,13 +10,11 @@
 
 * Update DC/OS UI to [6.1.19](https://github.com/dcos/dcos-ui/releases/tag/6.1.19)
 
-<<<<<<< HEAD
 * Fixed dcos-net startup script to configure network ignore file for on-prem (D2IQ-73113).
-=======
+
 #### Update Marathon to 1.11.24
 
 * Don't respect instances that are about to be restarted in placement constraints. (MARATHON-8771)
->>>>>>> b32f21a5
 
 ## DC/OS 2.2.0 (29-10-2020)
 
