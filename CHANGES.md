Please follow the [`CHANGES.md` modification guidelines](https://github.com/dcos/dcos/wiki/CHANGES.md-guidelines). Thank you!


## DC/OS 1.14.0 (in development)


### What's new

<<<<<<< HEAD
* Updated Signal service to release [1.6.0](https://github.com/dcos/dcos-signal/releases/tag/1.6.0)
=======
* Updated to Metronome 0.6.33 which has the following benefits: When querying run detail with embed=history, successfulFinishedRuns and failedFinishedRuns contains new field tasks which is an array of taskIds of that finished run. This will allow people to query task ids even for finished job runs.  Updated to the latest version of cron-utils 9.0.0 and removed threeten-backport. This fixes a number of cron related issues in the underlying dependencies.  Fixed a bug when task status was not updated after the task turned running (when querying embed=activeRuns).  Fixes DCOS_OSS-5166 where metronome did not use the revive operation
>>>>>>> 0c52123e

* Metronome post-install configuration can be added to `/var/lib/dcos/metronome/environment`. (DCOS_OSS-5309)
* Updated telegraf to process mesos operations metrics (DCOS_OSS-5023)

* The DC/OS configuration variable `mesos_seccomp_enabled` now defaults to `true`, with `mesos_seccomp_profile_name` set to `default.json`. This is not expected to break tasks. If you experience problems, though, please note that seccomp can be disabled for individual tasks through the DC/OS SDK and Marathon. (DCOS-50038)

* Updated ref of dvdcli to fix dvdcli package build (DCOS-53581)

* Updated DC/OS UI to [master+v2.111.1](https://github.com/dcos/dcos-ui/releases/tag/master+v2.111.1)

* Fixed performance degradation in Lashup. As of now, dcos-dns uses a new LWW mode to gossip dns zone updates. (DCOS_OSS-4240)

* Optimized memory and cpu usage in dcos-net. (DCOS_OSS-5269, DCOS_OSS-5268)

* Telegraf now supports specyfying port names for task-label based Prometheus endpoints discovery. (DCOS-55100)

* Enabled Mesos IPC namespace isolator for configurable IPC namespace and /dev/shm. (DCOS-54618)

* Enhanced compatibility of `gen/build_deploy/bash.py` with Oracle Linux (Thanks to Michal Jakobczyk for the patch).

* Upgraded Admin Router's underlying OpenResty/nginx from 1.13.x to 1.15.x. (DCOS_OSS-5320)

* Upgraded Erlang OTP to release 22.0.3. (DCOS_OSS-5276)

* Upgraded platform CPython to release 3.6.8. (DCOS_OSS-5318)

* Upgraded CockroachDB to release [2.1.7](https://www.cockroachlabs.com/docs/releases/v2.1.7.html). (DCOS_OSS-5262)

* Upgraded platform curl from 7.59.0 to 7.65.1. (DCOS_OSS-5319)

* Upgraded platform OpenSSL from 1.0.2x to release 1.1.1x. (DCOS-54108)

* Updated DC/OS UI to [master+v2.117.0](https://github.com/dcos/dcos-ui/releases/tag/master+v2.117.0)

* Added L4LB metrics in DC/OS Net. (DCOS_OSS-5011)

* Bumped Mesos to upstream commit '1a6760c60dc823b088ffbcf48909cf3e371570f3'. (DCOS_OSS-5342)


### Breaking changes

The following parameters have been removed from the DC/OS installer:

* --set-superuser-password
* --offline
* --cli-telemetry-disabled
* --validate-config
* --preflight
* --install-prereqs
* --deploy
* --postflight<|MERGE_RESOLUTION|>--- conflicted
+++ resolved
@@ -6,11 +6,8 @@
 
 ### What's new
 
-<<<<<<< HEAD
 * Updated Signal service to release [1.6.0](https://github.com/dcos/dcos-signal/releases/tag/1.6.0)
-=======
 * Updated to Metronome 0.6.33 which has the following benefits: When querying run detail with embed=history, successfulFinishedRuns and failedFinishedRuns contains new field tasks which is an array of taskIds of that finished run. This will allow people to query task ids even for finished job runs.  Updated to the latest version of cron-utils 9.0.0 and removed threeten-backport. This fixes a number of cron related issues in the underlying dependencies.  Fixed a bug when task status was not updated after the task turned running (when querying embed=activeRuns).  Fixes DCOS_OSS-5166 where metronome did not use the revive operation
->>>>>>> 0c52123e
 
 * Metronome post-install configuration can be added to `/var/lib/dcos/metronome/environment`. (DCOS_OSS-5309)
 * Updated telegraf to process mesos operations metrics (DCOS_OSS-5023)
