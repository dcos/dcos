--- conflicted
+++ resolved
@@ -630,10 +630,7 @@
     except ValidationError as ex:
         black_list = [
                 'bootstrap_id',
-<<<<<<< HEAD
-=======
                 'expanded_config',
->>>>>>> 9cef1781
                 'user_arguments',
                 'template_filenames',
                 'package_names'
@@ -643,12 +640,6 @@
             messages[key] = {'error': msg, 'value': params[1][key]}
         for u in ex.unset:
             messages[u] = {'error': 'value unset', 'value': None}
-<<<<<<< HEAD
-        for s in params[0]['sub_scopes'].keys():
-            #print(params[0]['sub_scopes'][s])
-            print(s)
-=======
->>>>>>> 9cef1781
         for p, v in params[1].items():
             if p in gen.calc.entry['must'].keys():
                 continue
@@ -899,13 +890,8 @@
                             "validation_param": "master_list",
                             "title": "Master Private IP List",
                             "help": "The private IP addresses of the master; should be 1, 3, 5",
-<<<<<<< HEAD
-                            "uploadable": true,
-                            "hidden": false,
-=======
                             "uploadable": True,
                             "hidden": False,
->>>>>>> 9cef1781
                             "width-factor": 1.0,
                             "place-holder": "Specify a comma-separated list"
                         }
@@ -917,11 +903,7 @@
                         {
                             "validation_param": "agent_list",
                             "title": "Agent Private IP List",
-<<<<<<< HEAD
-                            "uploadable": true,
-=======
                             "uploadable": True,
->>>>>>> 9cef1781
                             "help": "Private IP addresses of the agents",
                             "place-holder": "Specify a comma-separated list of 1 to n IPv4 private addresses"
                         },
@@ -929,11 +911,7 @@
                             "validation_param": "public_agent_list",
                             "title": "Agent Public IP List",
                             "help": "",
-<<<<<<< HEAD
-                            "uploadable": true,
-=======
                             "uploadable": True,
->>>>>>> 9cef1781
                             "place-holder": "Specify a comma-separated list of 1 to n IPv4 public addresses"
                         }
                     ]
