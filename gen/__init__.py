#!/usr/bin/env python3
"""Helps build config packages for installer-specific templates.

Takes in a bunch of configuration files, as well as functions to calculate the values/strings which
need to be put into the configuration.

Operates strictly:
  - All paramaters are strings. All things calculated / derived are strings.
  - Every given parameter must map to some real config option.
  - Every config option must be given only once.
  - Defaults can be overridden. If no default is given, the parameter must be specified
  - empty string is not the same as "not specified"
"""

import importlib.machinery
import inspect
import json
import logging as log
import os
import os.path
<<<<<<< HEAD
import pprint
=======
import textwrap
>>>>>>> 183199e2
from copy import copy, deepcopy
from subprocess import check_call
from tempfile import TemporaryDirectory

import yaml

import gen.calc
import gen.template
from pkgpanda import PackageId
from pkgpanda.util import load_string, make_tar

# List of all roles all templates should have.
role_names = {"master", "slave", "slave_public"}

role_template = '/etc/mesosphere/roles/{}'

CLOUDCONFIG_KEYS = {'coreos', 'runcmd', 'apt_sources', 'root', 'mounts', 'disk_setup', 'fs_setup', 'bootcmd'}
PACKAGE_KEYS = {'package', 'root'}


def add_roles(cloudconfig, roles):
    for role in roles:
        cloudconfig['write_files'].append({
            "path": role_template.format(role),
            "content": ""
            })

    return cloudconfig


def add_units(cloudconfig, services, cloud_init_implementation='coreos'):
    '''
    Takes a services dict in the format of CoreOS cloud-init 'units' and
    injects into cloudconfig a transformed version appropriate for the
    cloud_init_implementation.  See:
    https://coreos.com/os/docs/latest/cloud-config.html for the CoreOS 'units'
    specification. See: https://cloudinit.readthedocs.io/en/latest/index.html
    for the Canonical implementation.

    Parameters:
    * cloudconfig is a dict
    * services is a list of dict's
    * cloud_init_implementation is a string: 'coreos' or 'canonical'
    '''
    if cloud_init_implementation == 'canonical':
        cloudconfig.setdefault('write_files', [])
        cloudconfig.setdefault('runcmd', [])
        for unit in services:
            unit_name = unit['name']
            if 'content' in unit:
                write_files_entry = {'path': '/etc/systemd/system/{}'.format(unit_name),
                                     'content': unit['content'],
                                     'permissions': '0644'}
                cloudconfig['write_files'].append(write_files_entry)
            if 'enable' in unit and unit['enable']:
                runcmd_entry = ['systemctl', 'enable', unit_name]
                cloudconfig['runcmd'].append(runcmd_entry)
            if 'command' in unit:
                opts = []
                if 'no_block' in unit and unit['no_block']:
                    opts.append('--no-block')
                if unit['command'] in ['start', 'stop', 'reload', 'restart', 'try-restart', 'reload-or-restart',
                                       'reload-or-try-restart']:
                    runcmd_entry = ['systemctl'] + opts + [unit['command'], unit_name]
                else:
                    raise Exception("Unsupported unit command: {}".format(unit['command']))
                cloudconfig['runcmd'].append(runcmd_entry)
    elif cloud_init_implementation == 'coreos':
        cloudconfig.setdefault('coreos', {}).setdefault('units', [])
        cloudconfig['coreos']['units'] += services
    else:
        raise Exception("Parameter value '{}' is invalid for cloud_init_implementation".format(
            cloud_init_implementation))

    return cloudconfig


# For converting util -> a namespace only.
class Bunch(object):

    def __init__(self, adict):
        self.__dict__.update(adict)


def render_cloudconfig(data):
    return "#cloud-config\n" + render_yaml(data)


utils = Bunch({
    "role_template": role_template,
    "add_roles": add_roles,
    "role_names": role_names,
    "add_services": None,
    "add_units": add_units,
    "render_cloudconfig": render_cloudconfig
})


def render_yaml(data):
    return yaml.dump(data, default_style='|', default_flow_style=False)


# Recursively merge to python dictionaries.
# If both base and addition contain the same key, that key's value will be
# merged if it is a dictionary.
# This is unlike the python dict.update() method which just overwrites matching
# keys.
def merge_dictionaries(base, additions):
    base_copy = base.copy()
    for k, v in additions.items():
        try:
            if k not in base:
                base_copy[k] = v
                continue
            if isinstance(v, dict) and isinstance(base_copy[k], dict):
                base_copy[k] = merge_dictionaries(base_copy.get(k, dict()), v)
                continue

            # Append arrays
            if isinstance(v, list) and isinstance(base_copy[k], list):
                base_copy[k].extend(v)
                continue

            # Merge sets
            if isinstance(v, set) and isinstance(base_copy[k], set):
                base_copy[k] |= v
                continue

            # Unknwon types
            raise ValueError("Can't merge type {} into type {}".format(type(v), type(base_copy[k])))
        except ValueError as ex:
            raise ValueError("{} inside key {}".format(ex, k)) from ex
    return base_copy


# Recursively merge to python dictionaries.
# If both base and addition contain the same key, that key's value will be
# merged if it is a dictionary.
# This is unlike the python dict.update() method which just overwrites matching
# keys.
def merge_replace_append_dictionaries(base, additions):
    base_copy = base.copy()
    for k, v in additions.items():
        try:
            if k not in base:
                base_copy[k] = v
                continue
            if isinstance(v, dict) and isinstance(base_copy[k], dict):
                base_copy[k] = merge_replace_append_dictionaries(base_copy.get(k, dict()), v)
                continue

            # Append arrays
            if isinstance(v, list) and isinstance(base_copy[k], list):
                base_copy[k].extend(v)
                continue

            # Merge sets
            if isinstance(v, set) and isinstance(base_copy[k], set):
                base_copy[k] |= v
                continue

            # Overwrite if the new one is a string
            if isinstance(v, str):
                base_copy[k] = v
                continue

            # Unknwon types
            raise ValueError("Can't merge type {} into type {}".format(type(v), type(base_copy[k])))
        except ValueError as ex:
            raise ValueError("{} inside key {}".format(ex, k)) from ex
    return base_copy


def load_templates(template_dict):
    result = dict()
    for name, template_list in template_dict.items():
        result_list = list()
        for template_name in template_list:
            result_list.append(gen.template.parse_resources(template_name))

            extra_filename = "gen_extra/" + template_name
            if os.path.exists(extra_filename):
                result_list.append(gen.template.parse_str(
                    load_string(extra_filename)))
        result[name] = result_list
    return result


# Render the Jinja/YAML into YAML, then load the YAML and merge it to make the
# final configuration files.
def render_templates(template_dict, arguments):
    rendered_templates = dict()
    templates = load_templates(template_dict)
    for name, templates in templates.items():
        full_template = None
        for template in templates:
            rendered_template = template.render(arguments)

            # If not yaml, just treat opaquely.
            if not name.endswith('.yaml'):
                # No merging support currently.
                assert len(templates) == 1
                full_template = rendered_template
                continue
            template_data = yaml.load(rendered_template)

            if full_template:
                full_template = merge_dictionaries(full_template, template_data)
            else:
                full_template = template_data

        rendered_templates[name] = full_template

    return rendered_templates


# Load all the un-bound variables in the templates which need to be given values
# in order to convert the templates to go from jinja -> final template. These
# are effectively the set of DC/OS parameters.
def get_parameters(template_dict):
    parameters = {'variables': set(), 'sub_scopes': dict()}
    templates = load_templates(template_dict)
    for template_list in templates.values():
        for template in template_list:
            parameters = merge_dictionaries(parameters, template.get_scoped_arguments())

    return parameters


def get_function_parameters(function):
    return set(inspect.signature(function).parameters)


class CalculatorError(Exception):
    def __init__(self, message, chain=[]):
        assert isinstance(message, str)
        assert isinstance(chain, list)
        self.message = message
        self.chain = chain
        super().__init__(message)


# Depth first search argument calculator. Detects cycles, as well as unmet
# dependencies.
# TODO(cmaloney): Separate chain / path building when unwinding from the root
#                 error messages.
class DFSArgumentCalculator():
    def __init__(self, setters, validate_fns):
        self._setters = setters
        self._arguments = dict()
        self.__in_progress = set()
        self._errors = dict()
        self._unset = set()

        # Re-arrange the validation functions so we can more easily access them by
        # argument name.
        self._validate_by_arg = dict()
        for fn in validate_fns:
            parameters = get_function_parameters(fn)
            assert len(parameters) == 1, "Validate functions must take exactly one parameter currently."
            # Get out the one and only parameter's name. This will break really badly
            # if functions have more than one parameter (We'll call for
            # each parameter with only one parameter)
            for parameter in parameters:
                assert parameter not in self._validate_by_arg, \
                    "Only one validation function per parameter is currently allowed."
                self._validate_by_arg[parameter] = fn

    def _calculate_argument(self, name):
        # Filter out any setters which have predicates / conditions which are
        # satisfiably false.
        def all_conditions_met(setter):
            for condition_name, condition_value in setter.conditions:
                try:
                    if self._get(condition_name) != condition_value:
                        return False
                except CalculatorError as ex:
                    raise CalculatorError(
                        ex.message,
                        ex.chain + ['trying to test condition {}={}'.format(condition_name, condition_value)]) from ex
            return True

        # Find the right setter to calculate the argument.
        feasible = list(filter(all_conditions_met, self._setters.get(name, list())))

        if len(feasible) == 0:
            self._unset.add(name)
            raise CalculatorError("no way to set")

        # Filtier out all optional setters if there is more than one way to set.
        if len(feasible) > 1:
            feasible = list(filter(lambda setter: not setter.is_optional, feasible))

        assert len(feasible) > 0, "Had multiple optionals. Template internal error."

        # Must be calculated but user tried to provide.
        if len(feasible) == 2 and (feasible[0].is_user or feasible[1].is_user):
            self._errors[name] = ("{} must be calculated, but was explicitly set in the "
                                  "configuration. Remove it from the configuration.").format(name)
            raise CalculatorError("{} must be calculated but set twice".format(name))

        if len(feasible) > 1:
            self._errors[name] = "Internal error: Multiple ways to set {}.".format(name)
            raise CalculatorError("multiple ways to set",
                                  ["options: {}".format(feasible)])

        setter = feasible[0]

        # Get values for the parameters, then call. the setter function.
        kwargs = {}
        for parameter in setter.parameters:
            kwargs[parameter] = self._get(parameter)

        try:
            value = setter.calc(**kwargs)
        except AssertionError as ex:
            self._errors[name] = ex.args[0]
            raise CalculatorError("assertion while calc")

        if name in self._validate_by_arg:
            try:
                self._validate_by_arg[name](value)
            except AssertionError as ex:
                self._errors[name] = ex.args[0]
                raise CalculatorError("assertion while validate")

        return value

    def _get(self, name):
        if name in self._arguments:
            if self._arguments[name] is None:
                raise CalculatorError("No way to set", [name])
            return self._arguments[name]

        # Detect cycles by checking if we're in the middle of calculating the
        # argument being asked for
        if name in self.__in_progress:
            raise CalculatorError("Internal error. cycle detected. re-encountered {}".format(name))

        self.__in_progress.add(name)
        try:
            self._arguments[name] = self._calculate_argument(name)
            return self._arguments[name]
        except CalculatorError as ex:
            self._arguments[name] = None
            raise CalculatorError(ex.message, ex.chain + ['while calculating {}'.format(name)]) from ex
        except:
            self._arguments[name] = None
            raise
        finally:
            self.__in_progress.remove(name)

    # Force calculation of all arguments by accessing the arguments in this
    # scope and recursively all sub-scopes.
    def calculate(self, scope, throw_on_error=True):
        def evaluate_var(name):
            try:
                self._get(name)
            except CalculatorError as ex:
                log.debug("Error calculating %s: %s. Chain: %s", name, ex.message, ex.chain)

        for name in scope.get('variables', set()):
            evaluate_var(name)

        for name, sub_scope in scope.get('sub_scopes', 'dict').items():
            if name not in self._arguments:
                evaluate_var(name)

            # If the internal arg is None, there was an error, don't check if it
            # is a legal choice.
            if self._arguments[name] is None:
                continue

            choice = self._get(name)

            if choice not in sub_scope:
                self._errors[name] = "Invalid choice {}. Must choose one of {}".format(
                    choice, ", ".join(sorted(sub_scope.keys())))
                continue

            self.calculate(sub_scope[choice], throw_on_error=False)

        if throw_on_error and (len(self._errors) or len(self._unset)):
            raise ValidationError(self._errors, self._unset)

        return self._arguments


json_prettyprint_args = {
    "sort_keys": True,
    "indent": 2,
    "separators": (',', ':')
}


def write_json(filename, data):
    with open(filename, "w+") as f:
        return json.dump(data, f, **json_prettyprint_args)


def write_to_non_taken(base_filename, json):
    number = 0

    filename = base_filename
    while (os.path.exists(filename)):
        number += 1
        filename = base_filename + '.{}'.format(number)

    write_json(filename, json)

    return filename


def do_gen_package(config, package_filename):
    # Generate the specific dcos-config package.
    # Version will be setup-{sha1 of contents}
    # Forcibly set umask so that os.makedirs() always makes directories with
    # uniform permissions
    os.umask(0o000)

    with TemporaryDirectory("gen_tmp_pkg") as tmpdir:

        # Only contains package, root
        assert config.keys() == {"package"}

        # Write out the individual files
        for file_info in config["package"]:
            assert file_info.keys() <= {"path", "content", "permissions"}
            if file_info['path'].startswith('/'):
                path = tmpdir + file_info['path']
            else:
                path = tmpdir + '/' + file_info['path']
            try:
                if os.path.dirname(path):
                    os.makedirs(os.path.dirname(path), mode=0o755)
            except FileExistsError:
                pass

            with open(path, 'w') as f:
                f.write(file_info['content'])

            # the file has special mode defined, handle that.
            if 'permissions' in file_info:
                assert isinstance(file_info['permissions'], str)
                os.chmod(path, int(file_info['permissions'], 8))
            else:
                os.chmod(path, 0o644)

        # Ensure the output directory exists
        if os.path.dirname(package_filename):
            os.makedirs(os.path.dirname(package_filename), exist_ok=True)

        # Make the package top level directory readable by users other than the owner (root).
        check_call(['chmod', 'go+rx', tmpdir])

        make_tar(package_filename, tmpdir)

    log.info("Package filename: %s", package_filename)


def validate_arguments_strings(arguments):
    errors = dict()
    # Validate that all keys and vlaues of arguments are strings
    for k, v in arguments.items():
        if not isinstance(k, str):
            errors[''] = "All keys in arguments must be strings. '{}' isn't.".format(k)
        if not isinstance(v, str):
            errors[k] = ("All values in arguments must be strings. Value for argument {} isn't. " +
                         "Given value: {}").format(k, v)
    if len(errors):
        raise ValidationError(errors, set())


def extract_files_with_path(start_files, paths):
    found_files = []
    found_file_paths = []
    left_files = []

    for file_info in deepcopy(start_files):
        if file_info['path'] in paths:
            found_file_paths.append(file_info['path'])
            found_files.append(file_info)
        else:
            left_files.append(file_info)

    # Assert all files were found. If not it was a programmer error of some form.
    assert set(found_file_paths) == set(paths)
    # All files still belong somewhere
    assert len(found_files) + len(left_files) == len(start_files)

    return found_files, left_files


class Setter():
    # NOTE: value may either be a function or a string.
    def __init__(self, name, value, is_optional, conditions, is_user):
        assert isinstance(conditions, list)
        self.name = name
        self.is_optional = is_optional
        self.conditions = conditions
        self.is_user = is_user

        def get_value():
            return value

        if isinstance(value, str):
            self.calc = get_value
            self.parameters = set()
        else:
            assert callable(value), "{} should be a string or callable. Got: {}".format(name, value)
            self.calc = value
            self.parameters = get_function_parameters(value)

    def __repr__(self):
        return "<Setter {}{}{}, conditions: {}{}>".format(
            self.name,
            ", optional" if self.is_optional else "",
            ", user" if self.is_user else "",
            self.conditions,
            ", parameters {}".format(self.parameters))


# Validate all arguments passed in actually correspond to parameters to
# prevent human typo errors.
# This includes all possible sub scopes (Including config for things you don't use is fine).
def flatten_parameters(scoped_parameters):
    flat = copy(scoped_parameters.get('variables', set()))
    for name, possible_values in scoped_parameters.get('sub_scopes', dict()).items():
        flat.add(name)
        for sub_scope in possible_values.values():
            flat |= flatten_parameters(sub_scope)

    return flat


class ValidationError(Exception):
    def __init__(self, errors, unset):
        self.errors = errors
        self.unset = unset
        super().__init__(str(errors), str(unset))

    def __str__(self):
        return "<ValidationError errors: {}; unset: {}".format(self.errors, self.unset)

    def __repr__(self):
        return "<ValidationError errors: {}; unset: {}".format(self.errors, self.unset)


def validate_all_arguments_match_parameters(parameters, setters, arguments):
    errors = dict()

    # Gather all possible parameters from templates as well as setter parameters.
    all_parameters = flatten_parameters(parameters)
    for setter_list in setters.values():
        for setter in setter_list:
            all_parameters |= setter.parameters
            all_parameters.add(setter.name)
            all_parameters |= {name for name, value in setter.conditions}

    # Check every argument is in the set of parameters.
    for argument in arguments:
        if argument not in all_parameters:
            errors[argument] = 'Argument {} given but not in possible parameters {}'.format(argument, all_parameters)

    if len(errors):
        raise ValidationError(errors, set())


def validate(
        arguments,
        extra_templates=list(),
        cc_package_files=list()):
    try:
        generate(
                arguments=arguments,
                extra_templates=extra_templates,
                cc_package_files=cc_package_files,
                validate_only=True)
        return {'status': 'ok'}
    except ValidationError as ex:
        messages = {}
        for key, msg in ex.errors.items():
            messages[key] = {'message': msg}

        return {
            'status': 'errors',
            'errors': messages,
            'unset': ex.unset
        }


def generate(
        arguments,
        extra_templates=list(),
        cc_package_files=list(),
        validate_only=False):
    log.info("Generating configuration files...")
    print("\nARGUMENTS:")
    pprint.pprint(arguments)
    print("\nEXTRA_TEMPLATES:")
    pprint.pprint(extra_templates)
    print("\nCC_PACKAGE_FILES:")
    pprint.pprint(cc_package_files)

    assert isinstance(extra_templates, list)

    # To maintain the old API where we passed arguments rather than the new name.
    user_arguments = arguments
    arguments = None

    setters = dict()
    validate = list()

    # Make sure all user provided arguments are strings.
    validate_arguments_strings(user_arguments)

    # TODO(cmaloney): Make these all just defined by the base calc.py
    package_names = ['dcos-config', 'dcos-metadata']
    template_filenames = ['dcos-config.yaml', 'cloud-config.yaml', 'dcos-metadata.yaml', 'dcos-services.yaml']

    # TODO(cmaloney): Check there are no duplicates between templates and extra_template_files
    template_filenames += extra_templates

    def add_setter(name, value, is_optional, conditions, is_user, replace_existing):
        if replace_existing:
            if name in setters:
                del setters[name]
        setters.setdefault(name, list()).append(Setter(name, value, is_optional, conditions, is_user))

    def add_conditional_scope(scope, conditions, replace_existing):
        nonlocal validate

        # TODO(cmaloney): 'defaults' are the same as 'can' and 'must' is identical to 'arguments' except
        # that one takes functions and one takes strings. Simplify to just 'can', 'must'.
        assert scope.keys() <= {'validate', 'default', 'must', 'conditional'}

        validate += scope.get('validate', list())

        for name, fn in scope.get('must', dict()).items():
            add_setter(name, fn, False, conditions, False, replace_existing)

        for name, fn in scope.get('default', dict()).items():
            add_setter(name, fn, True, conditions, False, replace_existing)

        for name, cond_options in scope.get('conditional', dict()).items():
            for value, sub_scope in cond_options.items():
                add_conditional_scope(sub_scope, conditions + [(name, value)], replace_existing=replace_existing)

    add_conditional_scope(gen.calc.entry, [], replace_existing=False)

    # Allow overriding calculators with a `gen_extra/calc.py` if it exists
    if os.path.exists('gen_extra/calc.py'):
        mod = importlib.machinery.SourceFileLoader('gen_extra.calc', 'gen_extra/calc.py').load_module()
        add_conditional_scope(mod.entry, [], replace_existing=True)

    # Add in all user arguments as setters.
    # Happens last so that they are never overwritten with replace_existing=True
    for name, value in user_arguments.items():
        add_setter(name, value, False, [], True, False)

    # Re-arrange templates to be indexed by common name. Only allow multiple for one key if the key
    # is yaml (ends in .yaml).
    templates = dict()
    for filename in template_filenames:
        key = os.path.basename(filename)
        templates.setdefault(key, list())
        templates[key].append(filename)

        if len(templates[key]) > 1 and not key.endswith('.yaml'):
            raise Exception(
                "Internal Error: Only know how to merge YAML templates at this point in time. "
                "Can't merge template {} in template_list {}".format(name, templates[key]))

    mandatory_parameters = get_parameters(templates)

    validate_all_arguments_match_parameters(mandatory_parameters, setters, user_arguments)

    def add_builtin(name, value):
        add_setter(name, json.dumps(value, **json_prettyprint_args), False, [], False, False)

    # TODO(cmaloney): Hash the contents of all teh templates rather than using the list of filenames
    # since the filenames might not live in this git repo, or may be locally modified.
    add_builtin('template_filenames', template_filenames)
    add_builtin('package_names', list(package_names))
    add_builtin('user_arguments', user_arguments)

    # Add a builtin for expanded_config, so that we won't get unset argument errors. The temporary
    # value will get replaced with the set of all arguments once calculation is complete
    temporary_str = 'DO NOT USE THIS AS AN ARGUMENT TO OTHER ARGUMENTS. IT IS TEMPORARY'
    add_builtin('expanded_config', temporary_str)

    # Calculate the remaining arguments.
    arguments = DFSArgumentCalculator(setters, validate).calculate(mandatory_parameters)

    # Validate all new / calculated arguments are strings.
    validate_arguments_strings(arguments)

    log.info("Final arguments:" + json.dumps(arguments, **json_prettyprint_args))

    # expanded_config is a special result which contains all other arguments. It has to come after
    # the calculation of all the other arguments so it can be filled with everything which was
    # calculated. Can't be calculated because that would have an infinite recursion problem (the set
    # of all arguments would want to include itself).
    # Explicitly / manaully setup so that it'll fit where we want it.
    arguments['expanded_config'] = textwrap.indent(json.dumps(arguments, **json_prettyprint_args),
                                                   prefix='  ' * 3)

    if validate_only:
        return

    # Fill in the template parameters
    rendered_templates = render_templates(templates, arguments)

    # Validate there aren't any unexpected top level directives in any of the files
    # (likely indicates a misspelling)
    for name, template in rendered_templates.items():
        if name == 'dcos-services.yaml':  # yaml list of the service files
            assert isinstance(template, list)
        elif name == 'cloud-config.yaml':
            assert template.keys() <= CLOUDCONFIG_KEYS, template.keys()
        elif isinstance(template, str):  # Not a yaml template
            pass
        else:  # yaml template file
            log.debug("validating template file %s", name)
            assert template.keys() <= PACKAGE_KEYS, template.keys()

    # Extract cc_package_files out of the dcos-config template and put them into
    # the cloud-config package.
    cc_package_files, dcos_config_files = extract_files_with_path(rendered_templates['dcos-config.yaml']['package'],
                                                                  cc_package_files)
    rendered_templates['dcos-config.yaml'] = {'package': dcos_config_files}

    # Add a empty pkginfo.json to the cc_package_files.
    # Also assert there isn't one already (can only write out a file once).
    for item in cc_package_files:
        assert item['path'] != '/pkginfo.json'

    # If there aren't any files for a cloud-config package don't make one start
    # existing adding a pkginfo.json
    if len(cc_package_files) > 0:
        cc_package_files.append({
            "path": "/pkginfo.json",
            "content": "{}"})

    for item in cc_package_files:
        assert item['path'].startswith('/')
        item['path'] = '/etc/mesosphere/setup-packages/dcos-provider-{}--setup'.format(
            arguments['provider']) + item['path']
        rendered_templates['cloud-config.yaml']['root'].append(item)

    cluster_package_info = {}

    # Render all the cluster packages
    for package_id_str in json.loads(arguments['cluster_packages']):
        package_id = PackageId(package_id_str)
        package_filename = 'packages/{}/{}.tar.xz'.format(
            package_id.name,
            package_id_str)

        # Build the package
        do_gen_package(rendered_templates[package_id.name + '.yaml'], package_filename)

        cluster_package_info[package_id.name] = {
            'id': package_id_str,
            'filename': package_filename
        }

    # Convert cloud-config to just contain write_files rather than root
    cc = rendered_templates['cloud-config.yaml']

    # Shouldn't contain any packages. Providers should pull what they need to
    # late bind out of other packages via cc_package_file.
    assert 'package' not in cc
    cc_root = cc.pop('root', [])
    # Make sure write_files exists.
    assert 'write_files' not in cc
    cc['write_files'] = []
    # Do the transform
    for item in cc_root:
        assert item['path'].startswith('/')
        cc['write_files'].append(item)
    rendered_templates['cloud-config.yaml'] = cc

    # Add in the add_services util. Done here instead of the initial
    # map since we need to bind in parameters
    def add_services(cloudconfig, cloud_init_implementation):
        return add_units(cloudconfig, rendered_templates['dcos-services.yaml'], cloud_init_implementation)

    utils.add_services = add_services

    return Bunch({
        'arguments': arguments,
        'cluster_packages': cluster_package_info,
        'templates': rendered_templates,
        'utils': utils
    })<|MERGE_RESOLUTION|>--- conflicted
+++ resolved
@@ -18,11 +18,8 @@
 import logging as log
 import os
 import os.path
-<<<<<<< HEAD
 import pprint
-=======
 import textwrap
->>>>>>> 183199e2
 from copy import copy, deepcopy
 from subprocess import check_call
 from tempfile import TemporaryDirectory
