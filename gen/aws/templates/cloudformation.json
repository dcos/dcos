--- conflicted
+++ resolved
@@ -71,17 +71,10 @@
         "stable": "ami-9041fef1"
       },
       "us-west-1": {
-<<<<<<< HEAD
-        "stable": "ami-652c5505"
-      },
-      "us-west-2": {
-        "stable": "ami-f5bc4e95"
-=======
         "stable": "ami-61e99101"
       },
       "us-west-2": {
         "stable": "ami-c30af5a3"
->>>>>>> 15147c78
       }
     },
     "NATAmi" : {
