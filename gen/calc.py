""" This module contains the logic for specifying and validating the top-level
DC/OS configuration from user arguments

The data structure called 'entry' is what defines which validation checks
should be run, how arguments should be calculated, which arguments should have
set defaults, which arguments should be user specified, and how some arguments
should be calculated.

HOW THIS WORKS:
    The ARGUMENT NAME in the validate and calculate functions correspond
    to the FIELD FROM THE INPUT (config.yaml).

Notes:
validate_* function: the arguments it takes will define the arguments which the
    function is evaluated against. All validations are performed at once

argument calculation functions: like validation function, the arguments specified
    will be pulled from the Source or user arguments. These function can be used
    for both 'default' and 'must'


See gen.internals for more on how the nuts and bolts of this process works
"""
import collections
import ipaddress
import json
import os
import re
import socket
import string
from math import floor
from subprocess import check_output

import schema
import yaml

import gen.internals


<<<<<<< HEAD
DCOS_VERSION = '1.12.3'
=======
DCOS_VERSION = '1.12.5-dev'
>>>>>>> f15c4274

CHECK_SEARCH_PATH = '/opt/mesosphere/bin:/usr/bin:/bin:/sbin'


def type_str(value):
    return type(value).__name__


def check_duplicates(items: list):
    counter = collections.Counter(items)
    duplicates = dict(filter(lambda x: x[1] > 1, counter.items()))
    assert not duplicates, 'List cannot contain duplicates: {}'.format(
        ', '.join('{} appears {} times'.format(*item) for item in duplicates.items()))


def validate_true_false(val) -> None:
    gen.internals.validate_one_of(val, ['true', 'false'])


def validate_int_in_range(value, low, high):
    try:
        int_value = int(value)
    except ValueError as ex:
        raise AssertionError('Must be an integer but got a {}: {}'.format(type_str(value), value)) from ex

    # Only a lower bound
    if high is None:
        assert low <= int_value, 'Must be above {}'.format(low)
    else:
        assert low <= int_value <= high, 'Must be between {} and {} inclusive'.format(low, high)


def validate_json_list(value):
    try:
        items = json.loads(value)
    except ValueError as ex:
        raise AssertionError("Must be a JSON formatted list, but couldn't be parsed the given "
                             "value `{}` as one because of: {}".format(value, ex)) from ex
    assert isinstance(items, list), "Must be a JSON list. Got a {}".format(type_str(items))

    non_str = list(filter(lambda x: not isinstance(x, str), items))
    assert not non_str, "Items in list must be strings, got invalid values: {}".format(
        ", ".join("{} type {}".format(elem, type_str(elem)) for elem in non_str))
    return items


def valid_ipv4_address(ip):
    try:
        socket.inet_pton(socket.AF_INET, ip)
        return True
    except OSError:
        return False
    except TypeError:
        return False


def validate_ipv4_addresses(ips: list):
    invalid_ips = []
    for ip in ips:
        if not valid_ipv4_address(ip):
            invalid_ips.append(ip)
    assert not invalid_ips, 'Invalid IPv4 addresses in list: {}'.format(', '.join(invalid_ips))


def validate_absolute_path(path):
    if not path.startswith('/'):
        raise AssertionError('Must be an absolute filesystem path starting with /')


def valid_ipv6_address(ip6):
    try:
        socket.inet_pton(socket.AF_INET6, ip6)
        return True
    except OSError:
        return False
    except TypeError:
        return False


def validate_ipv6_addresses(ip6s: list):
    invalid_ip6s = []
    for ip6 in ip6s:
        if not valid_ipv6_address(ip6):
            invalid_ip6s.append(ip6)
    assert not invalid_ip6s, 'Invalid IPv6 addresses in list: {}'.format(', '.join(invalid_ip6s))


def validate_ip_list(json_str: str):
    nodes_list = validate_json_list(json_str)
    check_duplicates(nodes_list)
    validate_ipv4_addresses(nodes_list)


def validate_ip_port_list(json_str: str):
    nodes_list = validate_json_list(json_str)
    check_duplicates(nodes_list)
    # Create a list of only ip addresses by spliting the port from the node. Use the resulting
    # ip_list to validate that it is an ipv4 address. If the port was specified, validate its
    # value is between 1 and 65535.
    ip_list = []
    for node in nodes_list:
        ip, separator, port = node.rpartition(':')
        if not separator:
            ip = node
        else:
            validate_int_in_range(port, 1, 65535)
        ip_list.append(ip)
    validate_ipv4_addresses(ip_list)


def calculate_environment_variable(name):
    value = os.getenv(name)
    assert value is not None, "{} must be a set environment variable".format(name)
    return value


def calulate_dcos_image_commit():
    dcos_image_commit = os.getenv('DCOS_IMAGE_COMMIT', None)

    if dcos_image_commit is None:
        dcos_image_commit = check_output(['git', 'rev-parse', 'HEAD']).decode('utf-8').strip()

    assert dcos_image_commit is not None, "Unable to set dcos_image_commit from teamcity or git."

    return dcos_image_commit


def calculate_resolvers_str(resolvers):
    # Validation because accidentally slicing a string instead of indexing a
    # list of resolvers then finding out at cluster launch is painful.
    resolvers = json.loads(resolvers)
    return ",".join(resolvers)


def calculate_mesos_dns_resolvers_str(resolvers):
    resolver_list = json.loads(resolvers)

    # Mesos-DNS unfortunately requires completley different config parameters
    # for saying "Don't resolve / reject non-Mesos-DNS requests" than "there are
    # no upstream resolvers". As such, if resolvers is given output that.
    # Otherwise output the option externalOn which means "don't try resolving
    # external queries / just fail fast without an error."
    # This logic _should_ live in the Jinja template but it unfortunately can't
    # because the "unset argument detection" in Jinja doesn't work around using
    # jinja functions (the function names show up as unset arguments...).
    # As such, generate the full JSON line and replace it in the manner given
    # above.
    if len(resolver_list) > 0:
        return '"resolvers": ' + resolvers
    else:
        return '"externalOn": false'


def validate_mesos_log_retention_mb(mesos_log_retention_mb):
    assert int(mesos_log_retention_mb) >= 1024, "Must retain at least 1024 MB of logs"


def validate_mesos_container_log_sink(mesos_container_log_sink):
    assert mesos_container_log_sink in ['journald', 'logrotate', 'journald+logrotate'], \
        "Container logs must go to 'journald', 'logrotate', or 'journald+logrotate'."


def calculate_mesos_log_retention_count(mesos_log_retention_mb):
    # Determine how many 256 MB log chunks can be fit into the given size.
    # We assume a 90% compression factor; logs are compressed after 2 rotations.
    # We return the number of times the log can be rotated by logrotate;
    # this is one less than the total number of log file retained.
    return str(int(1 + (int(mesos_log_retention_mb) - 512) / 256 * 10))


def calculate_mesos_log_directory_max_files(mesos_log_retention_mb):
    # We allow some maximum number of temporary/random files in the
    # Mesos log directory.  This maximum takes into account the number
    # of rotated logs that stay in the archive subdirectory.
    return str(25 + int(calculate_mesos_log_retention_count(mesos_log_retention_mb)))


def calculate_ip_detect_contents(ip_detect_filename):
    assert os.path.exists(ip_detect_filename), "ip-detect script `{}` must exist".format(ip_detect_filename)
    return yaml.dump(open(ip_detect_filename, encoding='utf-8').read())


def calculate_ip_detect_public_contents(ip_detect_contents, ip_detect_public_filename):
    if ip_detect_public_filename != '':
        return calculate_ip_detect_contents(ip_detect_public_filename)
    return ip_detect_contents


def calculate_ip6_detect_contents(ip6_detect_filename):
    if ip6_detect_filename != '':
        return yaml.dump(open(ip6_detect_filename, encoding='utf-8').read())
    return yaml.dump("")


def calculate_rexray_config_contents(rexray_config):
    return yaml.dump(
        # Assume block style YAML (not flow) for REX-Ray config.
        yaml.dump(json.loads(rexray_config), default_flow_style=False)
    )


def validate_json_dictionary(data):
    # TODO(cmaloney): Pull validate_json() out.
    try:
        loaded = json.loads(data)
        assert isinstance(loaded, dict), "Must be a JSON dictionary. Got a {}".format(type_str(loaded))
        return loaded
    except ValueError as ex:
        raise AssertionError("Must be valid JSON. Got: {}".format(data)) from ex


def calculate_gen_resolvconf_search(dns_search):
    if len(dns_search) > 0:
        return "SEARCH=" + dns_search
    else:
        return ""


def calculate_mesos_hooks(dcos_remove_dockercfg_enable):
    if dcos_remove_dockercfg_enable == 'true':
        return "com_mesosphere_dcos_RemoverHook"
    else:
        return ""


def calculate_use_mesos_hooks(mesos_hooks):
    if mesos_hooks == "":
        return "false"
    else:
        return "true"


def validate_network_default_name(overlay_network_default_name, dcos_overlay_network):
    try:
        overlay_network = json.loads(dcos_overlay_network)
    except ValueError as ex:
        raise AssertionError("Provided input was not valid JSON: {}".format(dcos_overlay_network)) from ex

    overlay_names = map(lambda overlay: overlay['name'], overlay_network['overlays'])

    assert overlay_network_default_name in overlay_names, (
        "Default overlay network name does not reference a defined overlay network: {}".format(
            overlay_network_default_name))


def validate_dcos_ucr_default_bridge_subnet(dcos_ucr_default_bridge_subnet):
    try:
        ipaddress.ip_network(dcos_ucr_default_bridge_subnet)
    except ValueError as ex:
        raise AssertionError(
            "Incorrect value for dcos_ucr_default_bridge_subnet: {}."
            " Only IPv4 subnets are allowed".format(dcos_ucr_default_bridge_subnet)) from ex


def validate_dcos_overlay_network(dcos_overlay_network):
    try:
        overlay_network = json.loads(dcos_overlay_network)
    except ValueError as ex:
        raise AssertionError("Provided input was not valid JSON: {}".format(dcos_overlay_network)) from ex

    assert 'overlays' in overlay_network, (
        'Missing "overlays" in overlay configuration {}'.format(overlay_network))

    assert len(overlay_network['overlays']) > 0, (
        '"Overlays" network configuration is empty: {}'.format(overlay_network))

    for overlay in overlay_network['overlays']:
        assert 'name' in overlay, (
            'Missing "name" in overlay configuration: {}'.format(overlay))

        assert (len(overlay['name']) <= 13), (
            "Overlay name cannot exceed 13 characters:{}".format(overlay['name']))

        assert ('subnet' in overlay or 'subnet6' in overlay), (
            'Missing "subnet" or "subnet6" in overlay configuration:{}'.format(overlay))

        assert 'vtep_mac_oui' in overlay_network.keys(), (
            'Missing "vtep_mac_oui" in overlay configuration {}'.format(overlay_network))

        vtep_mtu = overlay_network.get('vtep_mtu', 1500)
        validate_int_in_range(vtep_mtu, 552, None)

        if 'subnet' in overlay:
            # Check the VTEP IP is present in the overlay configuration
            assert 'vtep_subnet' in overlay_network, (
                'Missing "vtep_subnet" in overlay configuration {}'.format(overlay_network))

            try:
                ipaddress.ip_network(overlay_network['vtep_subnet'])
            except ValueError as ex:
                raise AssertionError(
                    "Incorrect value for vtep_subnet: {}."
                    " Only IPv4 values are allowed".format(overlay_network['vtep_subnet'])) from ex
            try:
                ipaddress.ip_network(overlay['subnet'])
            except ValueError as ex:
                raise AssertionError(
                    "Incorrect value for overlay subnet {}."
                    " Only IPv4 values are allowed".format(overlay['subnet'])) from ex

        if 'subnet6' in overlay:
            # Check the VTEP IP6 is present in the overlay configuration
            assert 'vtep_subnet6' in overlay_network, (
                'Missing "vtep_subnet6" in overlay configuration {}'.format(overlay_network))

            try:
                ipaddress.ip_network(overlay_network['vtep_subnet6'])
            except ValueError as ex:
                raise AssertionError(
                    "Incorrect value for vtep_subnet6: {}."
                    " Only IPv6 values are allowed".format(overlay_network['vtep_subnet6'])) from ex
            try:
                ipaddress.ip_network(overlay['subnet6'])
            except ValueError as ex:
                raise AssertionError(
                    "Incorrect value for overlay subnet6 {}."
                    " Only IPv6 values are allowed".format(overlay_network['subnet6'])) from ex

        if 'enabled' in overlay:
            gen.internals.validate_one_of(overlay['enabled'], [True, False])


def calculate_dcos_overlay_network_json(dcos_overlay_network, enable_ipv6):
    overlay_network = json.loads(dcos_overlay_network)
    overlays = []
    for overlay in overlay_network['overlays']:
        if enable_ipv6 == 'false' and 'subnet' not in overlay:
            overlay['enabled'] = False
        overlays.append(overlay)
    overlay_network['overlays'] = overlays
    return json.dumps(overlay_network)


def validate_num_masters(num_masters):
    assert int(num_masters) in [1, 3, 5, 7, 9], "Must have 1, 3, 5, 7, or 9 masters. Found {}".format(num_masters)


def validate_bootstrap_url(bootstrap_url):
    assert len(bootstrap_url) > 1, "Should be a url (http://example.com/bar or file:///path/to/local/cache)"
    assert bootstrap_url[-1] != '/', "Must not end in a '/'"


def validate_channel_name(channel_name):
    assert len(channel_name) > 1, "Must be more than 2 characters"
    assert channel_name[0] != '/', "Must not start with a '/'"
    assert channel_name[-1] != '/', "Must not end with a '/'"


def validate_dns_search(dns_search):
    assert '\n' not in dns_search, "Newlines are not allowed"
    assert ',' not in dns_search, "Commas are not allowed"

    # resolv.conf requirements
    assert len(dns_search) < 256, "Must be less than 256 characters long"
    assert len(dns_search.split()) <= 6, "Must contain no more than 6 domains"


def validate_master_list(master_list):
    return validate_ip_list(master_list)


def validate_resolvers(resolvers):
    return validate_ip_port_list(resolvers)


def validate_mesos_dns_ip_sources(mesos_dns_ip_sources):
    return validate_json_list(mesos_dns_ip_sources)


def calc_num_masters(master_list):
    return str(len(json.loads(master_list)))


def calculate_no_proxy(no_proxy):
    user_proxy_config = validate_json_list(no_proxy)
    return ",".join(['.mesos,.thisdcos.directory,.dcos.directory,.zk,127.0.0.1,localhost'] + user_proxy_config)


def validate_zk_hosts(exhibitor_zk_hosts):
    # TODO(malnick) Add validation of IPv4 address and port to this
    assert not exhibitor_zk_hosts.startswith('zk://'), "Must be of the form `host:port,host:port', not start with zk://"


def validate_zk_path(exhibitor_zk_path):
    assert exhibitor_zk_path.startswith('/'), "Must be of the form /path/to/znode"


def calculate_exhibitor_static_ensemble(master_list):
    masters = json.loads(master_list)
    masters.sort()
    return ','.join(['%d:%s' % (i + 1, m) for i, m in enumerate(masters)])


def calculate_exhibitor_admin_password_enabled(exhibitor_admin_password):
    if exhibitor_admin_password:
        return 'true'
    return 'false'


def calculate_adminrouter_auth_enabled(oauth_enabled):
    return oauth_enabled


def calculate_mesos_isolation(enable_gpu_isolation):
    isolators = ('cgroups/all,disk/du,network/cni,filesystem/linux,docker/runtime,docker/volume,'
                 'volume/sandbox_path,volume/secret,posix/rlimits,namespaces/pid,linux/capabilities,'
                 'com_mesosphere_dcos_MetricsIsolatorModule')
    if enable_gpu_isolation == 'true':
        isolators += ',gpu/nvidia'
    return isolators


def validate_os_type(os_type):
    gen.internals.validate_one_of(os_type, ['coreos', 'el7'])


def validate_bootstrap_tmp_dir(bootstrap_tmp_dir):
    # Must be non_empty
    assert bootstrap_tmp_dir, "Must not be empty"

    # Should not start or end with `/`
    assert bootstrap_tmp_dir[0] != '/' and bootstrap_tmp_dir[-1] != 0, \
        "Must be an absolute path to a directory, although leave off the `/` at the beginning and end."


def calculate_dcos_l4lb_min_named_ip_erltuple(dcos_l4lb_min_named_ip):
    return ip_to_erltuple(dcos_l4lb_min_named_ip)


def calculate_dcos_l4lb_max_named_ip_erltuple(dcos_l4lb_max_named_ip):
    return ip_to_erltuple(dcos_l4lb_max_named_ip)


def ip_to_erltuple(ip):
    return '{' + ip.replace('.', ',') + '}'


def validate_dcos_l4lb_min_named_ip(dcos_l4lb_min_named_ip):
    validate_ipv4_addresses([dcos_l4lb_min_named_ip])


def validate_dcos_l4lb_max_named_ip(dcos_l4lb_max_named_ip):
    validate_ipv4_addresses([dcos_l4lb_max_named_ip])


def calculate_dcos_l4lb_min_named_ip6_erltuple(dcos_l4lb_min_named_ip6):
    return ip6_to_erltuple(dcos_l4lb_min_named_ip6)


def calculate_dcos_l4lb_max_named_ip6_erltuple(dcos_l4lb_max_named_ip6):
    return ip6_to_erltuple(dcos_l4lb_max_named_ip6)


def ip6_to_erltuple(ip6):
    expanded_ip6 = ipaddress.ip_address(ip6).exploded.replace('000', '')
    return '{16#' + expanded_ip6.replace(':', ',16#') + '}'


def validate_dcos_l4lb_min_named_ip6(dcos_l4lb_min_named_ip6):
    validate_ipv6_addresses([dcos_l4lb_min_named_ip6])


def validate_dcos_l4lb_max_named_ip6(dcos_l4lb_max_named_ip6):
    validate_ipv6_addresses([dcos_l4lb_max_named_ip6])


def validate_dcos_l4lb_enable_ipv6(dcos_l4lb_enable_ipv6, enable_ipv6):
    validate_true_false(dcos_l4lb_enable_ipv6)
    if enable_ipv6 == 'false':
        assert dcos_l4lb_enable_ipv6 == 'false', "When enable_ipv6 is false, " \
            "dcos_l4lb_enable_ipv6 must be false as well"


def calculate_docker_credentials_dcos_owned(cluster_docker_credentials):
    if cluster_docker_credentials == "{}":
        return "false"
    else:
        return "true"


def calculate_cluster_docker_credentials_path(cluster_docker_credentials_dcos_owned):
    return {
        'true': '/opt/mesosphere/etc/docker_credentials',
        'false': '/etc/mesosphere/docker_credentials'
    }[cluster_docker_credentials_dcos_owned]


def calculate_cluster_docker_registry_enabled(cluster_docker_registry_url):
    return 'false' if cluster_docker_registry_url == '' else 'true'


def calculate_profile_symlink_target_dir(profile_symlink_target):
    return os.path.dirname(profile_symlink_target)


def calculate_set(parameter):
    if parameter == '':
        return 'false'
    else:
        return 'true'


def validate_exhibitor_storage_master_discovery(master_discovery, exhibitor_storage_backend):
    if master_discovery != 'static':
        assert exhibitor_storage_backend != 'static', "When master_discovery is not static, " \
            "exhibitor_storage_backend must be non-static. Having a variable list of master which " \
            "are discovered by agents using the master_discovery method but also having a fixed " \
            "known at install time static list of master ips doesn't " \
            "`master_http_load_balancer` then exhibitor_storage_backend must not be static."


def calculate_adminrouter_tls_version_override(
        adminrouter_tls_1_0_enabled,
        adminrouter_tls_1_1_enabled,
        adminrouter_tls_1_2_enabled):
    tls_versions = list()
    if adminrouter_tls_1_0_enabled == 'true':
        tls_versions.append('TLSv1')

    if adminrouter_tls_1_1_enabled == 'true':
        tls_versions.append('TLSv1.1')

    if adminrouter_tls_1_2_enabled == 'true':
        tls_versions.append('TLSv1.2')

    tls_version_string = " ".join(tls_versions)
    return tls_version_string


def calculate_adminrouter_tls_cipher_override(adminrouter_tls_cipher_suite):
    if adminrouter_tls_cipher_suite != '':
        return 'true'
    else:
        return 'false'


def validate_adminrouter_tls_version_present(
        adminrouter_tls_1_0_enabled,
        adminrouter_tls_1_1_enabled,
        adminrouter_tls_1_2_enabled):

    tls_version_flags = [
        adminrouter_tls_1_0_enabled,
        adminrouter_tls_1_1_enabled,
        adminrouter_tls_1_2_enabled,
    ]

    enabled_tls_flags_count = len(
        [flag for flag in tls_version_flags if flag == 'true'])

    msg = (
        'At least one of adminrouter_tls_1_0_enabled, '
        'adminrouter_tls_1_1_enabled and adminrouter_tls_1_2_enabled must be '
        "set to 'true'."
    )
    assert enabled_tls_flags_count > 0, msg


def validate_adminrouter_x_frame_options(adminrouter_x_frame_options):
    """
    Provide a basic validation that checks that provided value starts with
    one of the supported options: DENY, SAMEORIGIN, ALLOW-FROM
    See: https://tools.ietf.org/html/rfc7034#section-2.1
    """
    msg = 'X-Frame-Options must be set to one of DENY, SAMEORIGIN, ALLOW-FROM'
    regex = r"^(DENY|SAMEORIGIN|ALLOW-FROM[ \t].+)$"
    match = re.match(regex, adminrouter_x_frame_options, re.IGNORECASE)
    assert match is not None, msg


def validate_s3_prefix(s3_prefix):
    # See DCOS_OSS-1353
    assert not s3_prefix.endswith('/'), "Must be a file path and cannot end in a /"


def validate_dns_bind_ip_blacklist(dns_bind_ip_blacklist):
    return validate_ip_list(dns_bind_ip_blacklist)


def calculate_dns_bind_ip_blacklist_json(dns_bind_ip_blacklist, dns_bind_ip_reserved):
    ips = validate_json_list(dns_bind_ip_blacklist)
    reserved_ips = validate_json_list(dns_bind_ip_reserved)
    return json.dumps(reserved_ips + ips)


def validate_dns_forward_zones(dns_forward_zones):
    """
     "forward_zones": {"a.contoso.com": ["1.1.1.1:53", "2.2.2.2"],
                       "b.contoso.com": ["3.3.3.3:53", "4.4.4.4"]}
    """

    def fz_err(msg, *argv):
        msg = msg.format(*argv)
        return 'Invalid "dns_forward_zones": {}'.format(msg)

    zone_defs = None
    try:
        zone_defs = json.loads(dns_forward_zones)
    except ValueError as ex:
        error = fz_err("{} is not valid JSON: {}", dns_forward_zones, ex)
        raise AssertionError(error) from ex

    assert isinstance(zone_defs, dict), fz_err("{} is not a a dict", zone_defs)

    for k, upstreams in zone_defs.items():
        assert isinstance(upstreams, list), fz_err("{} is not a list", upstreams)
        for upstr in upstreams:
            assert isinstance(upstr, str), fz_err("{} is not a string", upstr)
            ip, sep, port = upstr.rpartition(':')
            if sep:
                validate_int_in_range(port, 1, 65535)
            else:
                ip = upstr
            assert valid_ipv4_address(ip), fz_err("{} not a valid IP address", ip)


def calculate_fair_sharing_excluded_resource_names(gpus_are_scarce):
    if gpus_are_scarce == 'true':
        return 'gpus'
    return ''


def calculate_has_mesos_max_completed_tasks_per_framework(mesos_max_completed_tasks_per_framework):
    return calculate_set(mesos_max_completed_tasks_per_framework)


def validate_mesos_max_completed_tasks_per_framework(
        mesos_max_completed_tasks_per_framework, has_mesos_max_completed_tasks_per_framework):
    if has_mesos_max_completed_tasks_per_framework == 'true':
        try:
            int(mesos_max_completed_tasks_per_framework)
        except ValueError as ex:
            raise AssertionError("Error parsing 'mesos_max_completed_tasks_per_framework' "
                                 "parameter as an integer: {}".format(ex)) from ex


def validate_mesos_recovery_timeout(mesos_recovery_timeout):
    units = ['ns', 'us', 'ms', 'secs', 'mins', 'hrs', 'days', 'weeks']

    match = re.match("([\d\.]+)(\w+)", mesos_recovery_timeout)
    assert match is not None, "Error parsing 'mesos_recovery_timeout' value: {}.".format(mesos_recovery_timeout)

    value = match.group(1)
    unit = match.group(2)

    assert value.count('.') <= 1, "Invalid decimal format."
    assert float(value) <= 2**64, "Value {} not in supported range.".format(value)
    assert unit in units, "Unit '{}' not in {}.".format(unit, units)


def calculate_check_config_contents(check_config, custom_checks, check_search_path, check_ld_library_path):

    def merged_check_config(config_a, config_b):
        # config_b overwrites config_a. Validation should assert that names won't conflict.

        def cluster_checks(config):
            return config.get('cluster_checks', {})

        def node_checks_section(config):
            return config.get('node_checks', {})

        def node_checks(config):
            return node_checks_section(config).get('checks', {})

        def prestart_node_checks(config):
            return node_checks_section(config).get('prestart', [])

        def poststart_node_checks(config):
            return node_checks_section(config).get('poststart', [])

        def merged_dict(dict_a, dict_b):
            merged = dict_a.copy()
            merged.update(dict_b)
            return merged

        merged_cluster_checks = merged_dict(cluster_checks(config_a), cluster_checks(config_b))
        merged_node_checks = {
            'checks': merged_dict(node_checks(config_a), node_checks(config_b)),
            'prestart': prestart_node_checks(config_a) + prestart_node_checks(config_b),
            'poststart': poststart_node_checks(config_a) + poststart_node_checks(config_b),
        }

        merged_config = {}
        if merged_cluster_checks:
            merged_config['cluster_checks'] = merged_cluster_checks
        if merged_node_checks['checks']:
            merged_config['node_checks'] = merged_node_checks
        return merged_config

    dcos_checks = json.loads(check_config)
    user_checks = json.loads(custom_checks)
    merged_checks = merged_check_config(user_checks, dcos_checks)
    merged_checks['check_env'] = {
        'PATH': check_search_path,
        'LD_LIBRARY_PATH': check_ld_library_path,
    }
    return yaml.dump(json.dumps(merged_checks, indent=2))


def calculate_check_config(check_time):
    # We consider only two timeouts:
    # * 5s for immediate checks (such as checking for the presence of CLI utilities).
    # * 30s for any check which is expected to take more than 1s.
    #
    # The 30s value was chosen arbitrarily. It may be increased in the future as required.
    # We chose not to use a value greater than 1min, as the checks are automatically executed
    # in parallel every minute.
    instant_check_timeout = "5s"
    normal_check_timeout = "30s"
    check_config = {
        'node_checks': {
            'checks': {
                'components_master': {
                    'description': 'All DC/OS components are healthy.',
                    'cmd': ['/opt/mesosphere/bin/dcos-checks', '--role', 'master', 'components',
                            '--exclude=dcos-checks-poststart.timer,dcos-checks-poststart.service'],
                    'timeout': normal_check_timeout,
                    'roles': ['master']
                },
                'components_agent': {
                    'description': 'All DC/OS components are healthy',
                    'cmd': ['/opt/mesosphere/bin/dcos-checks', '--role', 'agent', 'components', '--port', '61001',
                            '--exclude=dcos-checks-poststart.service,dcos-checks-poststart.timer'],
                    'timeout': normal_check_timeout,
                    'roles': ['agent']
                },
                'xz': {
                    'description': 'The xz utility is available',
                    'cmd': ['/opt/mesosphere/bin/dcos-checks', 'executable', 'xz'],
                    'timeout': instant_check_timeout
                },
                'tar': {
                    'description': 'The tar utility is available',
                    'cmd': ['/opt/mesosphere/bin/dcos-checks', 'executable', 'tar'],
                    'timeout': instant_check_timeout
                },
                'curl': {
                    'description': 'The curl utility is available',
                    'cmd': ['/opt/mesosphere/bin/dcos-checks', 'executable', 'curl'],
                    'timeout': instant_check_timeout
                },
                'unzip': {
                    'description': 'The unzip utility is available',
                    'cmd': ['/opt/mesosphere/bin/dcos-checks', 'executable', 'unzip'],
                    'timeout': instant_check_timeout
                },
                'ifconfig': {
                    'description': 'The ifconfig utility is available',
                    'cmd': ['/opt/mesosphere/bin/dcos-checks', 'executable', 'ifconfig'],
                    'timeout': instant_check_timeout
                },
                'ip_detect_script': {
                    'description': 'The IP detect script produces valid output',
                    'cmd': ['/opt/mesosphere/bin/dcos-checks', 'ip'],
                    'timeout': normal_check_timeout
                },
                'mesos_master_replog_synchronized': {
                    'description': 'The Mesos master has synchronized its replicated log',
                    'cmd': ['/opt/mesosphere/bin/dcos-checks', '--role', 'master', 'mesos-metrics'],
                    'timeout': normal_check_timeout,
                    'roles': ['master']
                },
                'mesos_agent_registered_with_masters': {
                    'description': 'The Mesos agent has registered with the masters',
                    'cmd': ['/opt/mesosphere/bin/dcos-checks', '--role', 'agent', 'mesos-metrics'],
                    'timeout': normal_check_timeout,
                    'roles': ['agent']
                },
                'journald_dir_permissions': {
                    'description': 'Journald directory has the right owners and permissions',
                    'cmd': ['/opt/mesosphere/bin/dcos-checks', 'journald'],
                    'timeout': instant_check_timeout,
                },
            },
            'prestart': [],
            'poststart': [
                'components_master',
                'components_agent',
                'xz',
                'tar',
                'curl',
                'unzip',
                'ifconfig',
                'ip_detect_script',
                'mesos_master_replog_synchronized',
                'mesos_agent_registered_with_masters',
                'journald_dir_permissions',
            ],
        },
    }

    if check_time == 'true':
        # Add the clock sync check.
        clock_sync_check_name = 'clock_sync'
        check_config['node_checks']['checks'][clock_sync_check_name] = {
            'description': 'System clock is in sync.',
            'cmd': ['/opt/mesosphere/bin/dcos-checks', 'time'],
            'timeout': instant_check_timeout
        }
        check_config['node_checks']['poststart'].append(clock_sync_check_name)

    return json.dumps(check_config)


def validate_check_config(check_config):

    class PrettyReprAnd(schema.And):

        def __repr__(self):
            return self._error

    check_name = PrettyReprAnd(
        str,
        lambda val: len(val) > 0,
        lambda val: not any(w in val for w in string.whitespace),
        error='Check name must be a nonzero length string with no whitespace')

    timeout_units = ['ns', 'us', 'µs', 'ms', 's', 'm', 'h']
    timeout = schema.Regex(
        '^\d+(\.\d+)?({})$'.format('|'.join(timeout_units)),
        error='Timeout must be a string containing an integer or float followed by a unit: {}'.format(
            ', '.join(timeout_units)))

    check_config_schema = schema.Schema({
        schema.Optional('cluster_checks'): {
            check_name: {
                'description': str,
                'cmd': [str],
                'timeout': timeout,
            },
        },
        schema.Optional('node_checks'): {
            'checks': {
                check_name: {
                    'description': str,
                    'cmd': [str],
                    'timeout': timeout,
                    schema.Optional('roles'): schema.Schema(
                        ['master', 'agent'],
                        error='roles must be a list containing master or agent or both',
                    ),
                },
            },
            schema.Optional('prestart'): [check_name],
            schema.Optional('poststart'): [check_name],
        },
    })

    check_config_obj = validate_json_dictionary(check_config)
    try:
        check_config_schema.validate(check_config_obj)
    except schema.SchemaError as exc:
        raise AssertionError(str(exc).replace('\n', ' ')) from exc

    if 'node_checks' in check_config_obj.keys():
        node_checks = check_config_obj['node_checks']
        assert any(k in node_checks.keys() for k in ['prestart', 'poststart']), (
            'At least one of prestart or poststart must be defined in node_checks')
        assert node_checks['checks'].keys() == set(
            node_checks.get('prestart', []) + node_checks.get('poststart', [])), (
            'All node checks must be referenced in either prestart or poststart, or both')

    return check_config_obj


def validate_custom_checks(custom_checks, check_config):

    def cluster_check_names(config):
        return set(config.get('cluster_checks', {}).keys())

    def node_check_names(config):
        return set(config.get('node_checks', {}).get('checks', {}).keys())

    user_checks = json.loads(custom_checks)
    dcos_checks = json.loads(check_config)
    shared_cluster_check_names = cluster_check_names(user_checks).intersection(cluster_check_names(dcos_checks))
    shared_node_check_names = node_check_names(user_checks).intersection(node_check_names(dcos_checks))

    if shared_cluster_check_names or shared_node_check_names:
        msg = 'Custom check names conflict with builtin checks.'
        if shared_cluster_check_names:
            msg += ' Reserved cluster check names: {}.'.format(', '.join(sorted(shared_cluster_check_names)))
        if shared_node_check_names:
            msg += ' Reserved node check names: {}.'.format(', '.join(sorted(shared_node_check_names)))
        raise AssertionError(msg)


def calculate_fault_domain_detect_contents(fault_domain_detect_filename):
    if os.path.exists(fault_domain_detect_filename):
        return yaml.dump(open(fault_domain_detect_filename, encoding='utf-8').read())
    return ''


__dcos_overlay_network_default_name = 'dcos'
__dcos_overlay_network6_default_name = 'dcos6'


entry = {
    'validate': [
        validate_s3_prefix,
        validate_num_masters,
        validate_bootstrap_url,
        validate_channel_name,
        validate_dns_search,
        validate_master_list,
        validate_resolvers,
        validate_dns_bind_ip_blacklist,
        validate_dns_forward_zones,
        validate_zk_hosts,
        validate_zk_path,
        lambda oauth_enabled: validate_true_false(oauth_enabled),
        lambda oauth_available: validate_true_false(oauth_available),
        validate_mesos_dns_ip_sources,
        lambda mesos_dns_set_truncate_bit: validate_true_false(mesos_dns_set_truncate_bit),
        validate_mesos_log_retention_mb,
        lambda telemetry_enabled: validate_true_false(telemetry_enabled),
        lambda master_dns_bindall: validate_true_false(master_dns_bindall),
        validate_os_type,
        validate_dcos_overlay_network,
        lambda dcos_overlay_network_json: validate_dcos_overlay_network(dcos_overlay_network_json),
        validate_dcos_ucr_default_bridge_subnet,
        lambda dcos_net_cluster_identity: validate_true_false(dcos_net_cluster_identity),
        lambda dcos_net_rest_enable: validate_true_false(dcos_net_rest_enable),
        lambda dcos_net_watchdog: validate_true_false(dcos_net_watchdog),
        lambda dcos_overlay_network_default_name, dcos_overlay_network:
            validate_network_default_name(dcos_overlay_network_default_name, dcos_overlay_network),
        lambda dcos_overlay_enable: validate_true_false(dcos_overlay_enable),
        lambda dcos_overlay_mtu: validate_int_in_range(dcos_overlay_mtu, 552, None),
        lambda dcos_overlay_config_attempts: validate_int_in_range(dcos_overlay_config_attempts, 0, 10),
        lambda dcos_remove_dockercfg_enable: validate_true_false(dcos_remove_dockercfg_enable),
        lambda rexray_config: validate_json_dictionary(rexray_config),
        lambda check_time: validate_true_false(check_time),
        lambda enable_gpu_isolation: validate_true_false(enable_gpu_isolation),
        validate_dcos_l4lb_min_named_ip,
        validate_dcos_l4lb_max_named_ip,
        validate_dcos_l4lb_min_named_ip6,
        validate_dcos_l4lb_max_named_ip6,
        validate_dcos_l4lb_enable_ipv6,
        lambda dcos_l4lb_enable_ipset: validate_true_false(dcos_l4lb_enable_ipset),
        lambda dcos_dns_push_ops_timeout: validate_int_in_range(dcos_dns_push_ops_timeout, 50, 120000),
        lambda cluster_docker_credentials_dcos_owned: validate_true_false(cluster_docker_credentials_dcos_owned),
        lambda cluster_docker_credentials_enabled: validate_true_false(cluster_docker_credentials_enabled),
        lambda cluster_docker_credentials_write_to_etc: validate_true_false(cluster_docker_credentials_write_to_etc),
        lambda cluster_docker_credentials: validate_json_dictionary(cluster_docker_credentials),
        lambda aws_masters_have_public_ip: validate_true_false(aws_masters_have_public_ip),
        validate_exhibitor_storage_master_discovery,
        lambda exhibitor_admin_password_enabled: validate_true_false(exhibitor_admin_password_enabled),
        lambda enable_lb: validate_true_false(enable_lb),
        lambda enable_ipv6: validate_true_false(enable_ipv6),
        lambda adminrouter_tls_1_0_enabled: validate_true_false(adminrouter_tls_1_0_enabled),
        lambda adminrouter_tls_1_1_enabled: validate_true_false(adminrouter_tls_1_1_enabled),
        lambda adminrouter_tls_1_2_enabled: validate_true_false(adminrouter_tls_1_2_enabled),
        validate_adminrouter_tls_version_present,
        validate_adminrouter_x_frame_options,
        lambda gpus_are_scarce: validate_true_false(gpus_are_scarce),
        validate_mesos_max_completed_tasks_per_framework,
        validate_mesos_recovery_timeout,
        lambda check_config: validate_check_config(check_config),
        lambda custom_checks: validate_check_config(custom_checks),
        lambda custom_checks, check_config: validate_custom_checks(custom_checks, check_config),
        lambda fault_domain_enabled: validate_true_false(fault_domain_enabled),
        lambda mesos_master_work_dir: validate_absolute_path(mesos_master_work_dir),
        lambda mesos_agent_work_dir: validate_absolute_path(mesos_agent_work_dir),
        lambda mesos_agent_log_file: validate_absolute_path(mesos_agent_log_file),
        lambda mesos_master_log_file: validate_absolute_path(mesos_master_log_file),
        lambda diagnostics_bundles_dir: validate_absolute_path(diagnostics_bundles_dir),
        lambda licensing_enabled: validate_true_false(licensing_enabled),
        lambda enable_mesos_ipv6_discovery: validate_true_false(enable_mesos_ipv6_discovery),
        lambda log_offers: validate_true_false(log_offers),
        lambda mesos_cni_root_dir_persist: validate_true_false(mesos_cni_root_dir_persist),
        lambda enable_mesos_input_plugin: validate_true_false(enable_mesos_input_plugin),
    ],
    'default': {
        'exhibitor_azure_account_key': '',
        'aws_secret_access_key': '',
        'bootstrap_tmp_dir': 'tmp',
        'bootstrap_variant': lambda: calculate_environment_variable('BOOTSTRAP_VARIANT'),
        'dns_bind_ip_reserved': '["198.51.100.4"]',
        'dns_bind_ip_blacklist': '[]',
        'dns_forward_zones': '{}',
        'use_proxy': 'false',
        'weights': '',
        'adminrouter_auth_enabled': calculate_adminrouter_auth_enabled,
        'adminrouter_tls_1_0_enabled': 'false',
        'adminrouter_tls_1_1_enabled': 'false',
        'adminrouter_tls_1_2_enabled': 'true',
        'adminrouter_tls_cipher_suite': '',
        'adminrouter_x_frame_options': 'SAMEORIGIN',
        'intercom_enabled': 'true',
        'oauth_enabled': 'true',
        'oauth_available': 'true',
        'telemetry_enabled': 'true',
        'check_time': 'true',
        'enable_lb': 'true',
        'enable_ipv6': 'true',
        'docker_remove_delay': '1hrs',
        'docker_stop_timeout': '20secs',
        'gc_delay': '2days',
        'ip_detect_contents': calculate_ip_detect_contents,
        'ip_detect_public_filename': '',
        'ip_detect_public_contents': calculate_ip_detect_public_contents,
        'ip6_detect_contents': calculate_ip6_detect_contents,
        'dns_search': '',
        'auth_cookie_secure_flag': 'false',
        'marathon_java_args': '',
        'master_dns_bindall': 'true',
        'mesos_dns_ip_sources': '["host", "netinfo"]',
        'mesos_dns_set_truncate_bit': 'true',
        'master_external_loadbalancer': '',
        'mesos_log_retention_mb': '4000',
        'mesos_container_log_sink': 'logrotate',
        'mesos_max_completed_tasks_per_framework': '',
        'mesos_recovery_timeout': '24hrs',
        'oauth_issuer_url': 'https://dcos.auth0.com/',
        'oauth_client_id': '3yF5TOSzdlI45Q1xspxzeoGBe9fNxm9m',
        'oauth_auth_redirector': 'https://auth.dcos.io',
        'oauth_auth_host': 'https://dcos.auth0.com',
        'exhibitor_admin_password': '',
        'ui_tracking': 'true',
        'ui_banner': 'false',
        'ui_banner_background_color': '#1E232F',
        'ui_banner_foreground_color': '#FFFFFF',
        'ui_banner_header_title': 'null',
        'ui_banner_header_content': 'null',
        'ui_banner_footer_content': 'null',
        'ui_banner_image_path': 'null',
        'ui_banner_dismissible': 'null',
        'dcos_net_cluster_identity': 'false',
        'dcos_net_rest_enable': "true",
        'dcos_net_watchdog': "true",
        'dcos_cni_data_dir': '/var/run/dcos/cni/networks',
        'dcos_overlay_config_attempts': '4',
        'dcos_overlay_mtu': '1420',
        'dcos_overlay_enable': "true",
        'dcos_overlay_network_json': calculate_dcos_overlay_network_json,
        'dcos_overlay_network': json.dumps({
            'vtep_subnet': '44.128.0.0/20',
            'vtep_subnet6': 'fd01:a::/64',
            'vtep_mac_oui': '70:B3:D5:00:00:00',
            'overlays': [{
                'name': __dcos_overlay_network_default_name,
                'subnet': '9.0.0.0/8',
                'prefix': 24
            }, {
                'name': __dcos_overlay_network6_default_name,
                'subnet6': 'fd01:b::/64',
                'prefix6': 80
            }]
        }),
        'dcos_overlay_network_default_name': __dcos_overlay_network_default_name,
        'dcos_overlay_network6_default_name': __dcos_overlay_network6_default_name,
        'dcos_ucr_default_bridge_network_name': 'mesos-bridge',
        'dcos_ucr_default_bridge_subnet': '172.31.254.0/24',
        'dcos_remove_dockercfg_enable': "false",
        'dcos_l4lb_min_named_ip': '11.0.0.0',
        'dcos_l4lb_max_named_ip': '11.255.255.255',
        'dcos_l4lb_min_named_ip6': 'fd01:c::',
        'dcos_l4lb_max_named_ip6': 'fd01:c::ffff:ffff:ffff:ffff',
        'dcos_l4lb_enable_ipv6': 'false',
        'dcos_l4lb_enable_ipset': 'true',
        'dcos_dns_push_ops_timeout': '1000',
        'no_proxy': '',
        'rexray_config_preset': '',
        'rexray_config': json.dumps({
            # Disabled. REX-Ray will start but not register as a volume driver.
            'rexray': {
                'loglevel': 'info',
                'modules': {
                    'default-docker': {
                        'disabled': True
                    }
                },
                'service': 'vfs'
            }
        }),
        'enable_gpu_isolation': 'true',
        'cluster_docker_registry_url': '',
        'cluster_docker_credentials_dcos_owned': calculate_docker_credentials_dcos_owned,
        'cluster_docker_credentials_write_to_etc': 'false',
        'cluster_docker_credentials_enabled': 'false',
        'cluster_docker_credentials': "{}",
        'gpus_are_scarce': 'true',
        'check_config': calculate_check_config,
        'custom_checks': '{}',
        'check_search_path': CHECK_SEARCH_PATH,
        'mesos_master_work_dir': '/var/lib/dcos/mesos/master',
        'mesos_agent_work_dir': '/var/lib/mesos/slave',
        'diagnostics_bundles_dir': '/var/lib/dcos/dcos-diagnostics/diag-bundles',
        'fault_domain_detect_filename': 'genconf/fault-domain-detect',
        'fault_domain_detect_contents': calculate_fault_domain_detect_contents,
        'license_key_contents': '',
        'enable_mesos_ipv6_discovery': 'false',
        'log_offers': 'true',
        'mesos_cni_root_dir_persist': 'false',
        'enable_mesos_input_plugin': 'false'
    },
    'must': {
        'fault_domain_enabled': 'false',
        'custom_auth': 'false',
        'master_quorum': lambda num_masters: str(floor(int(num_masters) / 2) + 1),
        'dns_bind_ip_blacklist_json': calculate_dns_bind_ip_blacklist_json,
        'resolvers_str': calculate_resolvers_str,
        'dcos_image_commit': calulate_dcos_image_commit,
        'mesos_dns_resolvers_str': calculate_mesos_dns_resolvers_str,
        'mesos_log_retention_count': calculate_mesos_log_retention_count,
        'mesos_log_directory_max_files': calculate_mesos_log_directory_max_files,
        'mesos_agent_log_file': '/var/log/mesos/mesos-agent.log',
        'mesos_master_log_file': '/var/lib/dcos/mesos/log/mesos-master.log',
        'marathon_port': '8080',
        'dcos_version': DCOS_VERSION,
        'dcos_variant': 'open',
        'dcos_gen_resolvconf_search_str': calculate_gen_resolvconf_search,
        'curly_pound': '{#',
        'exhibitor_static_ensemble': calculate_exhibitor_static_ensemble,
        'exhibitor_admin_password_enabled': calculate_exhibitor_admin_password_enabled,
        'ui_branding': 'false',
        'ui_external_links': 'false',
        'ui_networking': 'false',
        'ui_organization': 'false',
        'ui_telemetry_metadata': '{"openBuild": true}',
        'dcos_l4lb_forward_metrics': 'false',
        'dcos_l4lb_min_named_ip_erltuple': calculate_dcos_l4lb_min_named_ip_erltuple,
        'dcos_l4lb_max_named_ip_erltuple': calculate_dcos_l4lb_max_named_ip_erltuple,
        'dcos_l4lb_min_named_ip6_erltuple': calculate_dcos_l4lb_min_named_ip6_erltuple,
        'dcos_l4lb_max_named_ip6_erltuple': calculate_dcos_l4lb_max_named_ip6_erltuple,
        'mesos_isolation': calculate_mesos_isolation,
        'has_mesos_max_completed_tasks_per_framework': calculate_has_mesos_max_completed_tasks_per_framework,
        'mesos_hooks': calculate_mesos_hooks,
        'use_mesos_hooks': calculate_use_mesos_hooks,
        'rexray_config_contents': calculate_rexray_config_contents,
        'no_proxy_final': calculate_no_proxy,
        'cluster_docker_credentials_path': calculate_cluster_docker_credentials_path,
        'cluster_docker_registry_enabled': calculate_cluster_docker_registry_enabled,
        'has_master_external_loadbalancer':
            lambda master_external_loadbalancer: calculate_set(master_external_loadbalancer),
        'profile_symlink_source': '/opt/mesosphere/bin/add_dcos_path.sh',
        'profile_symlink_target': '/etc/profile.d/dcos.sh',
        'profile_symlink_target_dir': calculate_profile_symlink_target_dir,
        'fair_sharing_excluded_resource_names': calculate_fair_sharing_excluded_resource_names,
        'check_config_contents': calculate_check_config_contents,
        'check_ld_library_path': '/opt/mesosphere/lib',
        'adminrouter_tls_version_override': calculate_adminrouter_tls_version_override,
        'adminrouter_tls_cipher_override': calculate_adminrouter_tls_cipher_override,
        'licensing_enabled': 'false',
    },
    'secret': [
        'cluster_docker_credentials',
        'exhibitor_admin_password',
        'exhibitor_azure_account_key',
        'aws_secret_access_key'
    ],
    'conditional': {
        'master_discovery': {
            'master_http_loadbalancer': {},
            'static': {
                'must': {'num_masters': calc_num_masters}
            }
        },
        'rexray_config_preset': {
            '': {},
            'aws': {
                'must': {
                    'rexray_config': json.dumps({
                        # Use IAM Instance Profile for auth.
                        'rexray': {
                            'loglevel': 'info',
                            'service': 'ebs'
                        },
                        'libstorage': {
                            'server': {
                                'tasks': {
                                    'logTimeout': '5m'
                                }
                            },
                            'integration': {
                                'volume': {
                                    'operations': {
                                        'unmount': {
                                            'ignoreusedcount': True
                                        }
                                    }
                                }
                            }
                        }
                    })
                }
            }
        }
    }
}<|MERGE_RESOLUTION|>--- conflicted
+++ resolved
@@ -37,11 +37,7 @@
 import gen.internals
 
 
-<<<<<<< HEAD
 DCOS_VERSION = '1.12.3'
-=======
-DCOS_VERSION = '1.12.5-dev'
->>>>>>> f15c4274
 
 CHECK_SEARCH_PATH = '/opt/mesosphere/bin:/usr/bin:/bin:/sbin'
 
