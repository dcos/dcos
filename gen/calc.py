import collections
import ipaddress
import json
import os
import socket
import textwrap
from math import floor
from subprocess import check_output
from urllib.parse import urlparse

import yaml

import gen.internals
import pkgpanda.exceptions
from pkgpanda import PackageId
from pkgpanda.build import hash_checkout


def type_str(value):
    return type(value).__name__


def check_duplicates(items: list):
    counter = collections.Counter(items)
    duplicates = dict(filter(lambda x: x[1] > 1, counter.items()))
    assert not duplicates, 'List cannot contain duplicates: {}'.format(
        ', '.join('{} appears {} times'.format(*item) for item in duplicates.items()))


def validate_true_false(val) -> None:
    gen.internals.validate_one_of(val, ['true', 'false'])


def validate_int_in_range(value, low, high):
    try:
        int_value = int(value)
    except ValueError as ex:
        raise AssertionError('Must be an integer but got a {}: {}'.format(type_str(value), value)) from ex

    # Only a lower bound
    if high is None:
        assert low <= int_value, 'Must be above {}'.format(low)
    else:
        assert low <= int_value <= high, 'Must be between {} and {} inclusive'.format(low, high)


def validate_json_list(value):
    try:
        items = json.loads(value)
    except ValueError as ex:
        raise AssertionError("Must be a JSON formatted list, but couldn't be parsed the given "
                             "value `{}` as one because of: {}".format(value, ex)) from ex
    assert isinstance(items, list), "Must be a JSON list. Got a {}".format(type_str(items))

    non_str = list(filter(lambda x: not isinstance(x, str), items))
    assert not non_str, "Items in list must be strings, got invalid values: {}".format(
        ", ".join("{} type {}".format(elem, type_str(elem)) for elem in non_str))
    return items


def validate_ipv4_addresses(ips: list):
    def try_parse_ip(ip):
        try:
            return socket.inet_pton(socket.AF_INET, ip)
        except OSError:
            return None
    invalid_ips = list(filter(lambda ip: try_parse_ip(ip) is None, ips))
    assert not len(invalid_ips), 'Invalid IPv4 addresses in list: {}'.format(', '.join(invalid_ips))


def validate_url(url: str):
    try:
        urlparse(url)
    except ValueError as ex:
        raise AssertionError(
            "Couldn't parse given value `{}` as an URL".format(url)
        ) from ex


def is_azure_addr(addr: str):
    return addr.startswith('[[[reference(') and addr.endswith(').ipConfigurations[0].properties.privateIPAddress]]]')


def validate_ip_list(json_str: str):
    nodes_list = validate_json_list(json_str)
    check_duplicates(nodes_list)
    # Validate azure addresses which are a bit magical late binding stuff independently of just a
    # list of static IPv4 addresses
    if any(map(is_azure_addr, nodes_list)):
        assert all(map(is_azure_addr, nodes_list)), "Azure static master list and IP based static " \
            "master list cannot be mixed. Use either all Azure IP references or IPv4 addresses."
        return
    validate_ipv4_addresses(nodes_list)


def validate_ip_port_list(json_str: str):
    nodes_list = validate_json_list(json_str)
    check_duplicates(nodes_list)
    # Validate azure addresses which are a bit magical late binding stuff independently of just a
    # list of static IPv4 addresses
    if any(map(is_azure_addr, nodes_list)):
        assert all(map(is_azure_addr, nodes_list)), "Azure resolver list and IP based static " \
            "resolver list cannot be mixed. Use either all Azure IP references or IPv4 addresses."
        return
    # Create a list of only ip addresses by spliting the port from the node. Use the resulting
    # ip_list to validate that it is an ipv4 address. If the port was specified, validate its
    # value is between 1 and 65535.
    ip_list = []
    for node in nodes_list:
        ip, separator, port = node.rpartition(':')
        if not separator:
            ip = node
        else:
            validate_int_in_range(port, 1, 65535)
        ip_list.append(ip)
    validate_ipv4_addresses(ip_list)


def calculate_environment_variable(name):
    value = os.getenv(name)
    assert value is not None, "{} must be a set environment variable".format(name)
    return value


def calulate_dcos_image_commit():
    dcos_image_commit = os.getenv('DCOS_IMAGE_COMMIT', None)

    if dcos_image_commit is None:
        dcos_image_commit = check_output(['git', 'rev-parse', 'HEAD']).decode('utf-8').strip()

    assert dcos_image_commit is not None, "Unable to set dcos_image_commit from teamcity or git."

    return dcos_image_commit


def calculate_resolvers_str(resolvers):
    # Validation because accidentally slicing a string instead of indexing a
    # list of resolvers then finding out at cluster launch is painful.
    resolvers = json.loads(resolvers)
    return ",".join(resolvers)


def calculate_mesos_dns_resolvers_str(resolvers):
    resolver_list = json.loads(resolvers)

    # Mesos-DNS unfortunately requires completley different config parameters
    # for saying "Don't resolve / reject non-Mesos-DNS requests" than "there are
    # no upstream resolvers". As such, if resolvers is given output that.
    # Otherwise output the option externalOn which means "don't try resolving
    # external queries / just fail fast without an error."
    # This logic _should_ live in the Jinja template but it unfortunately can't
    # because the "unset argument detection" in Jinja doesn't work around using
    # jinja functions (the function names show up as unset arguments...).
    # As such, generate the full JSON line and replace it in the manner given
    # above.
    if len(resolver_list) > 0:
        return '"resolvers": ' + resolvers
    else:
        return '"externalOn": false'


def validate_mesos_log_retention_mb(mesos_log_retention_mb):
    assert int(mesos_log_retention_mb) >= 1024, "Must retain at least 1024 MB of logs"


def calculate_mesos_log_retention_count(mesos_log_retention_mb):
    # Determine how many 256 MB log chunks can be fit into the given size.
    # We assume a 90% compression factor; logs are compressed after 2 rotations.
    # We return the number of times the log can be rotated by logrotate;
    # this is one less than the total number of log file retained.
    return str(int(1 + (int(mesos_log_retention_mb) - 512) / 256 * 10))


def calculate_mesos_log_directory_max_files(mesos_log_retention_mb):
    # We allow some maximum number of temporary/random files in the
    # Mesos log directory.  This maximum takes into account the number
    # of rotated logs that stay in the archive subdirectory.
    return str(25 + int(calculate_mesos_log_retention_count(mesos_log_retention_mb)))


def calculate_ip_detect_contents(ip_detect_filename):
    assert os.path.exists(ip_detect_filename), "ip-detect script `{}` must exist".format(ip_detect_filename)
    return yaml.dump(open(ip_detect_filename, encoding='utf-8').read())


def calculate_ip_detect_public_contents(ip_detect_contents):
    return ip_detect_contents


def calculate_rexray_config_contents(rexray_config):
    return yaml.dump(
        # Assume block style YAML (not flow) for REX-Ray config.
        yaml.dump(json.loads(rexray_config), default_flow_style=False)
    )


def validate_json_dictionary(data):
    # TODO(cmaloney): Pull validate_json() out.
    try:
        loaded = json.loads(data)
        assert isinstance(loaded, dict), "Must be a JSON dictionary. Got a {}".format(type_str(loaded))
        return loaded
    except ValueError as ex:
        raise AssertionError("Must be valid JSON. Got: {}".format(data)) from ex


def calculate_gen_resolvconf_search(dns_search):
    if len(dns_search) > 0:
        return "SEARCH=" + dns_search
    else:
        return ""


def calculate_mesos_hooks(dcos_remove_dockercfg_enable):
    if dcos_remove_dockercfg_enable == 'true':
        return "com_mesosphere_dcos_RemoverHook"
    else:
        return ""


def calculate_use_mesos_hooks(mesos_hooks):
    if mesos_hooks == "":
        return "false"
    else:
        return "true"


def validate_oauth_enabled(oauth_enabled):
    # Should correspond with oauth_enabled in Azure
    if oauth_enabled in ["[[[variables('oauthEnabled')]]]", '{ "Ref" : "OAuthEnabled" }']:
        return
    validate_true_false(oauth_enabled)


def validate_dcos_overlay_network(dcos_overlay_network):
    try:
        overlay_network = json.loads(dcos_overlay_network)
    except ValueError:
        # TODO(cmaloney): This is not the right form to do this
        assert False, "Provided input was not valid JSON: {}".format(dcos_overlay_network)
    # Check the VTEP IP, VTEP MAC keys are present in the overlay
    # configuration
    assert 'vtep_subnet' in overlay_network.keys(), (
        'Missing "vtep_subnet" in overlay configuration {}'.format(overlay_network))

    try:
        ipaddress.ip_network(overlay_network['vtep_subnet'])
    except ValueError as ex:
        # TODO(cmaloney): This is incorrect currently.
        assert False, (
            "Incorrect value for vtep_subnet. Only IPv4 "
            "values are allowed: {}".format(ex))

    assert 'vtep_mac_oui' in overlay_network.keys(), (
        'Missing "vtep_mac_oui" in overlay configuration {}'.format(overlay_network))

    assert 'overlays' in overlay_network.keys(), (
        'Missing "overlays" in overlay configuration {}'.format(overlay_network))
    assert len(overlay_network['overlays']) > 0, (
        'We need at least one overlay network configuration {}'.format(overlay_network))

    for overlay in overlay_network['overlays']:
        if (len(overlay['name']) > 13):
            assert False, "Overlay name cannot exceed 13 characters:{}".format(overlay['name'])
        try:
            ipaddress.ip_network(overlay['subnet'])
        except ValueError as ex:
            assert False, (
                "Incorrect value for vtep_subnet. Only IPv4 "
                "values are allowed: {}".format(ex))


def calculate_oauth_available(oauth_enabled):
    return oauth_enabled


def validate_num_masters(num_masters):
    assert int(num_masters) in [1, 3, 5, 7, 9], "Must have 1, 3, 5, 7, or 9 masters. Found {}".format(num_masters)


def validate_bootstrap_url(bootstrap_url):
    assert len(bootstrap_url) > 1, "Should be a url (http://example.com/bar or file:///path/to/local/cache)"
    assert bootstrap_url[-1] != '/', "Must not end in a '/'"


def validate_channel_name(channel_name):
    assert len(channel_name) > 1, "Must be more than 2 characters"
    assert channel_name[0] != '/', "Must not start with a '/'"
    assert channel_name[-1] != '/', "Must not end with a '/'"


def validate_dns_search(dns_search):
    assert '\n' not in dns_search, "Newlines are not allowed"
    assert ',' not in dns_search, "Commas are not allowed"

    # resolv.conf requirements
    assert len(dns_search) < 256, "Must be less than 256 characters long"
    assert len(dns_search.split()) <= 6, "Must contain no more than 6 domains"


def validate_master_list(master_list):
    return validate_ip_list(master_list)


def validate_resolvers(resolvers):
    return validate_ip_port_list(resolvers)


def validate_mesos_dns_ip_sources(mesos_dns_ip_sources):
    return validate_json_list(mesos_dns_ip_sources)


def calc_num_masters(master_list):
    return str(len(json.loads(master_list)))


def calculate_config_id(dcos_image_commit, template_filenames, sources_id):
    return hash_checkout({
        "commit": dcos_image_commit,
        "template_filenames": json.loads(template_filenames),
        "sources_id": sources_id})


def calculate_cluster_packages(package_names, config_id):
    def get_package_id(package_name):
        pkg_id_str = "{}--setup_{}".format(package_name, config_id)
        # validate the pkg_id_str generated is a valid PackageId
        return pkg_id_str

    cluster_package_ids = list(sorted(map(get_package_id, json.loads(package_names))))
    return json.dumps(cluster_package_ids)


def validate_cluster_packages(cluster_packages):
    pkg_id_list = json.loads(cluster_packages)
    for pkg_id in pkg_id_list:
        try:
            PackageId(pkg_id)
        except pkgpanda.exceptions.ValidationError as ex:
            raise AssertionError(str(ex)) from ex


def calculate_no_proxy(no_proxy):
    user_proxy_config = validate_json_list(no_proxy)
    return ",".join(['*.mesos,127.0.0.1,localhost'] + user_proxy_config)


def validate_zk_hosts(exhibitor_zk_hosts):
    # TODO(malnick) Add validation of IPv4 address and port to this
    assert not exhibitor_zk_hosts.startswith('zk://'), "Must be of the form `host:port,host:port', not start with zk://"


def validate_zk_path(exhibitor_zk_path):
    assert exhibitor_zk_path.startswith('/'), "Must be of the form /path/to/znode"


def calculate_exhibitor_static_ensemble(master_list):
    masters = json.loads(master_list)
    masters.sort()
    return ','.join(['%d:%s' % (i + 1, m) for i, m in enumerate(masters)])


def calculate_adminrouter_auth_enabled(oauth_enabled):
    return oauth_enabled


def calculate_config_yaml(user_arguments):
    return textwrap.indent(
        yaml.dump(json.loads(user_arguments), default_style='|', default_flow_style=False, indent=2),
        prefix='  ' * 3)


def calculate_mesos_isolation(enable_gpu_isolation):
    isolators = ('cgroups/cpu,cgroups/mem,disk/du,network/cni,filesystem/linux,'
                 'docker/runtime,docker/volume,volume/sandbox_path,'
                 'com_mesosphere_MetricsIsolatorModule')
    if enable_gpu_isolation == 'true':
        isolators += ',cgroups/devices,gpu/nvidia'
    return isolators


def validate_os_type(os_type):
    gen.internals.validate_one_of(os_type, ['coreos', 'el7'])


def validate_bootstrap_tmp_dir(bootstrap_tmp_dir):
    # Must be non_empty
    assert bootstrap_tmp_dir, "Must not be empty"

    # Should not start or end with `/`
    assert bootstrap_tmp_dir[0] != '/' and bootstrap_tmp_dir[-1] != 0, \
        "Must be an absolute path to a directory, although leave off the `/` at the beginning and end."


def calculate_minuteman_min_named_ip_erltuple(minuteman_min_named_ip):
    return ip_to_erltuple(minuteman_min_named_ip)


def calculate_minuteman_max_named_ip_erltuple(minuteman_max_named_ip):
    return ip_to_erltuple(minuteman_max_named_ip)


def ip_to_erltuple(ip):
    return '{' + ip.replace('.', ',') + '}'


def validate_minuteman_min_named_ip(minuteman_min_named_ip):
    validate_ipv4_addresses([minuteman_min_named_ip])


def validate_minuteman_max_named_ip(minuteman_max_named_ip):
    validate_ipv4_addresses([minuteman_max_named_ip])


def calculate_docker_credentials_dcos_owned(cluster_docker_credentials):
    if cluster_docker_credentials == "{}":
        return "false"
    else:
        return "true"


def calculate_cluster_docker_credentials_path(cluster_docker_credentials_dcos_owned):
    return {
        'true': '/opt/mesosphere/etc/docker_credentials',
        'false': '/etc/mesosphere/docker_credentials'
    }[cluster_docker_credentials_dcos_owned]


def calculate_cluster_docker_registry_enabled(cluster_docker_registry_url):
    return 'false' if cluster_docker_registry_url == '' else 'true'


def validate_cosmos_config(cosmos_config):
    """The schema for this configuration is.
    {
      "schema": "http://json-schema.org/draft-04/schema#",
      "type": "object",
      "properties": {
        "staged_package_storage_uri": {
          "type": "string"
        },
        "package_storage_uri": {
          "type": "string"
        }
      }
    }
    """
    config = validate_json_dictionary(cosmos_config)
    if ('staged_package_storage_uri' in config and
            'package_storage_uri' not in config):
        raise AssertionError(
            '"cosmos_config.stage_package_storage_uri" ({}) specified but '
            '"cosmos_config.package_storage_uri" was not specified'.format(
                config['staged_package_storage_uri']
            )
        )
    elif ('staged_package_storage_uri' not in config and
          'package_storage_uri' in config):
        raise AssertionError(
            '"cosmos_config.package_storage_uri" ({}) specified but '
            '"cosmos_config.stage_package_storage_uri" was not '
            'specified'.format(
                config['package_storage_uri']
            )
        )
    elif ('staged_package_storage_uri' in config and
          'package_storage_uri' in config):
        # Let's try to parse the string as an URL
        validate_url(config['staged_package_storage_uri'])
        validate_url(config['package_storage_uri'])


def calculate_cosmos_staged_package_storage_uri_flag(cosmos_config):
    if 'staged_package_storage_uri' in cosmos_config:
        return (
            '-com.mesosphere.cosmos.stagedPackageStorageUri={}'.format(
                json.loads(cosmos_config)['staged_package_storage_uri']
            )
        )
    else:
        return ''


def calculate_cosmos_package_storage_uri_flag(cosmos_config):
    if 'package_storage_uri' in cosmos_config:
        return (
            '-com.mesosphere.cosmos.packageStorageUri={}'.format(
                json.loads(cosmos_config)['package_storage_uri']
            )
        )
    else:
        return ''


def calculate_set(parameter):
    if parameter == '':
        return 'false'
    else:
        return 'true'


<<<<<<< HEAD
def validate_exhibitor_storage_master_discovery(master_discovery, exhibitor_storage_backend):
    if master_discovery != 'static':
        assert exhibitor_storage_backend != 'static', "When master_discovery is not static, " \
            "exhibitor_storage_backend must be non-static. Having a variable list of master which " \
            "are discovered by agents using the master_discovery method but also having a fixed " \
            "known at install time static list of master ips doesn't " \
            "`master_http_load_balancer` then exhibitor_storage_backend must not be static."


__logrotate_slave_module_name = 'org_apache_mesos_LogrotateContainerLogger'


=======
>>>>>>> 689acffe
entry = {
    'validate': [
        validate_num_masters,
        validate_bootstrap_url,
        validate_channel_name,
        validate_dns_search,
        validate_master_list,
        validate_resolvers,
        validate_zk_hosts,
        validate_zk_path,
        validate_cluster_packages,
        validate_oauth_enabled,
        validate_mesos_dns_ip_sources,
        validate_mesos_log_retention_mb,
        lambda telemetry_enabled: validate_true_false(telemetry_enabled),
        lambda master_dns_bindall: validate_true_false(master_dns_bindall),
        validate_os_type,
        validate_dcos_overlay_network,
        lambda dcos_overlay_enable: validate_true_false(dcos_overlay_enable),
        lambda dcos_overlay_mtu: validate_int_in_range(dcos_overlay_mtu, 552, None),
        lambda dcos_overlay_config_attempts: validate_int_in_range(dcos_overlay_config_attempts, 0, 10),
        lambda dcos_remove_dockercfg_enable: validate_true_false(dcos_remove_dockercfg_enable),
        lambda rexray_config: validate_json_dictionary(rexray_config),
        lambda check_time: validate_true_false(check_time),
        lambda enable_gpu_isolation: validate_true_false(enable_gpu_isolation),
        validate_minuteman_min_named_ip,
        validate_minuteman_max_named_ip,
        lambda cluster_docker_credentials_dcos_owned: validate_true_false(cluster_docker_credentials_dcos_owned),
        lambda cluster_docker_credentials_enabled: validate_true_false(cluster_docker_credentials_enabled),
        lambda cluster_docker_credentials_write_to_etc: validate_true_false(cluster_docker_credentials_write_to_etc),
        lambda cluster_docker_credentials: validate_json_dictionary(cluster_docker_credentials),
        lambda aws_masters_have_public_ip: validate_true_false(aws_masters_have_public_ip),
        validate_exhibitor_storage_master_discovery,
        validate_cosmos_config
    ],
    'default': {
        'bootstrap_tmp_dir': 'tmp',
        'bootstrap_variant': lambda: calculate_environment_variable('BOOTSTRAP_VARIANT'),
        'use_proxy': 'false',
        'weights': '',
        'adminrouter_auth_enabled': calculate_adminrouter_auth_enabled,
        'oauth_enabled': 'true',
        'oauth_available': calculate_oauth_available,
        'telemetry_enabled': 'true',
        'check_time': 'true',
        'docker_remove_delay': '1hrs',
        'docker_stop_timeout': '20secs',
        'gc_delay': '2days',
        'ip_detect_contents': calculate_ip_detect_contents,
        'ip_detect_public_contents': calculate_ip_detect_public_contents,
        'dns_search': '',
        'auth_cookie_secure_flag': 'false',
        'master_dns_bindall': 'true',
        'mesos_dns_ip_sources': '["host", "netinfo"]',
        'master_external_loadbalancer': '',
        'mesos_log_retention_mb': '4000',
        'oauth_issuer_url': 'https://dcos.auth0.com/',
        'oauth_client_id': '3yF5TOSzdlI45Q1xspxzeoGBe9fNxm9m',
        'oauth_auth_redirector': 'https://auth.dcos.io',
        'oauth_auth_host': 'https://dcos.auth0.com',
        'ui_tracking': 'true',
        'ui_banner': 'false',
        'ui_banner_background_color': '#1E232F',
        'ui_banner_foreground_color': '#FFFFFF',
        'ui_banner_header_title': 'null',
        'ui_banner_header_content': 'null',
        'ui_banner_footer_content': 'null',
        'ui_banner_image_path': 'null',
        'ui_banner_dismissible': 'null',
        'dcos_overlay_config_attempts': '4',
        'dcos_overlay_mtu': '1420',
        'dcos_overlay_enable': "true",
        'dcos_overlay_network': json.dumps({
            'vtep_subnet': '44.128.0.0/20',
            'vtep_mac_oui': '70:B3:D5:00:00:00',
            'overlays': [{
                'name': 'dcos',
                'subnet': '9.0.0.0/8',
                'prefix': 24
            }]
        }),
        'dcos_remove_dockercfg_enable': "false",
        'minuteman_min_named_ip': '11.0.0.0',
        'minuteman_max_named_ip': '11.255.255.255',
        'no_proxy': '',
        'rexray_config_preset': '',
        'rexray_config': json.dumps({
            # Disabled. REX-Ray will start but not register as a volume driver.
            'rexray': {
                'loglevel': 'info',
                'modules': {
                    'default-admin': {
                        'host': 'tcp://127.0.0.1:61003'
                    },
                    'default-docker': {
                        'disabled': True
                    }
                }
            }
        }),
        'enable_gpu_isolation': 'false',
        'cluster_docker_registry_url': '',
        'cluster_docker_credentials_dcos_owned': calculate_docker_credentials_dcos_owned,
        'cluster_docker_credentials_write_to_etc': 'false',
        'cluster_docker_credentials_enabled': 'false',
        'cluster_docker_credentials': "{}",
        'cosmos_config': '{}'
    },
    'must': {
        'custom_auth': 'false',
        'master_quorum': lambda num_masters: str(floor(int(num_masters) / 2) + 1),
        'resolvers_str': calculate_resolvers_str,
        'dcos_image_commit': calulate_dcos_image_commit,
        'mesos_dns_resolvers_str': calculate_mesos_dns_resolvers_str,
        'mesos_log_retention_count': calculate_mesos_log_retention_count,
        'mesos_log_directory_max_files': calculate_mesos_log_directory_max_files,
        'dcos_version': '1.9-dev',
        'dcos_gen_resolvconf_search_str': calculate_gen_resolvconf_search,
        'curly_pound': '{#',
        'cluster_packages': calculate_cluster_packages,
        'config_id': calculate_config_id,
        'exhibitor_static_ensemble': calculate_exhibitor_static_ensemble,
        'ui_branding': 'false',
        'ui_external_links': 'false',
        'ui_networking': 'false',
        'ui_organization': 'false',
        'minuteman_forward_metrics': 'false',
        'minuteman_min_named_ip_erltuple': calculate_minuteman_min_named_ip_erltuple,
        'minuteman_max_named_ip_erltuple': calculate_minuteman_max_named_ip_erltuple,
        'mesos_isolation': calculate_mesos_isolation,
        'config_yaml': calculate_config_yaml,
        'mesos_hooks': calculate_mesos_hooks,
        'use_mesos_hooks': calculate_use_mesos_hooks,
        'rexray_config_contents': calculate_rexray_config_contents,
        'no_proxy_final': calculate_no_proxy,
        'cluster_docker_credentials_path': calculate_cluster_docker_credentials_path,
        'cluster_docker_registry_enabled': calculate_cluster_docker_registry_enabled,
        'has_master_external_loadbalancer':
            lambda master_external_loadbalancer: calculate_set(master_external_loadbalancer),
        'cosmos_staged_package_storage_uri_flag':
            calculate_cosmos_staged_package_storage_uri_flag,
        'cosmos_package_storage_uri_flag':
            calculate_cosmos_package_storage_uri_flag
    },
    'conditional': {
        'master_discovery': {
            'master_http_loadbalancer': {},
            'static': {
                'must': {'num_masters': calc_num_masters}
            }
        },
        'rexray_config_preset': {
            '': {},
            'aws': {
                'must': {
                    'rexray_config': json.dumps({
                        # Use IAM Instance Profile for auth.
                        'rexray': {
                            'loglevel': 'info',
                            'modules': {
                                'default-admin': {
                                    'host': 'tcp://127.0.0.1:61003'
                                }
                            },
                            'storageDrivers': ['ec2'],
                            'volume': {
                                'unmount': {
                                    'ignoreusedcount': True
                                }
                            }
                        }
                    })
                }
            }
        }
    }
}<|MERGE_RESOLUTION|>--- conflicted
+++ resolved
@@ -499,21 +499,6 @@
         return 'true'
 
 
-<<<<<<< HEAD
-def validate_exhibitor_storage_master_discovery(master_discovery, exhibitor_storage_backend):
-    if master_discovery != 'static':
-        assert exhibitor_storage_backend != 'static', "When master_discovery is not static, " \
-            "exhibitor_storage_backend must be non-static. Having a variable list of master which " \
-            "are discovered by agents using the master_discovery method but also having a fixed " \
-            "known at install time static list of master ips doesn't " \
-            "`master_http_load_balancer` then exhibitor_storage_backend must not be static."
-
-
-__logrotate_slave_module_name = 'org_apache_mesos_LogrotateContainerLogger'
-
-
-=======
->>>>>>> 689acffe
 entry = {
     'validate': [
         validate_num_masters,
