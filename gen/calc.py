--- conflicted
+++ resolved
@@ -588,12 +588,12 @@
             validate_int_in_range(port, 1, 65535)
 
 
-<<<<<<< HEAD
 def calculate_fair_sharing_excluded_resource_names(gpus_are_scarce):
     if gpus_are_scarce == 'true':
         return 'gpus'
     return ''
-=======
+
+
 def calculate_has_mesos_max_completed_tasks_per_framework(mesos_max_completed_tasks_per_framework):
     return calculate_set(mesos_max_completed_tasks_per_framework)
 
@@ -606,7 +606,6 @@
         except ValueError as ex:
             raise AssertionError("Error parsing 'mesos_max_completed_tasks_per_framework' "
                                  "parameter as an integer: {}".format(ex)) from ex
->>>>>>> b5059376
 
 
 __dcos_overlay_network_default_name = 'dcos'
@@ -655,11 +654,8 @@
         validate_cosmos_config,
         lambda enable_lb: validate_true_false(enable_lb),
         lambda adminrouter_tls_1_0_enabled: validate_true_false(adminrouter_tls_1_0_enabled),
-<<<<<<< HEAD
-        lambda gpus_are_scarce: validate_true_false(gpus_are_scarce)
-=======
-        validate_mesos_max_completed_tasks_per_framework,
->>>>>>> b5059376
+        lambda gpus_are_scarce: validate_true_false(gpus_are_scarce),
+        validate_mesos_max_completed_tasks_per_framework
     ],
     'default': {
         'bootstrap_tmp_dir': 'tmp',
