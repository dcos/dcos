--- conflicted
+++ resolved
@@ -13,10 +13,5 @@
 pip install -U pip
 
 # Install the packages in editable mode to the virtual environment.
-<<<<<<< HEAD
-pip install -e $PWD
-=======
 pip install wheel
-pip install -e $PWD
-pip install -e ext/dcos-installer
->>>>>>> 2cad59d7
+pip install -e $PWD