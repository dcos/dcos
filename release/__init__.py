"""DC/OS release management

1. Build and upload a DC/OS release to a release URL
2. Move a latest version of a release from one place to another

Co-ordinates across all gen.build_deploy
"""

import argparse
import copy
import importlib
import inspect
import json
import logging
import os.path
import sys
from distutils.version import LooseVersion
from importlib.machinery import SourceFileLoader
from typing import Any, Callable, Dict, Iterator, List, Optional, overload, Union

import pkg_resources

import gen.build_deploy.util as util
import pkgpanda
import pkgpanda.build
import pkgpanda.util
import release.storage
from gen.calc import DCOS_VERSION
from pkgpanda import subprocess
from pkgpanda.constants import DOCKERFILE_DIR
from pkgpanda.util import is_windows, logger


logging.basicConfig(
    format='[%(name)s] %(message)s',
    level=logging.DEBUG)

log = logging.getLogger(__name__)


class ConfigError(Exception):
    pass


def expand_env_vars(config: dict) -> dict:
    # Iterate recursively through config dictionaries, mapping any string keys that begin with `$` into
    # env vars.
    # If they don't begin with $ then skip.
    # If they begin with \$ simply replace with $.

    @overload
    def inner(conf: dict) -> dict:
        ...

    @overload  # NOQA: F811
    def inner(conf: list) -> list:
        ...

    @overload  # NOQA: F811
    def inner(conf: str) -> str:
        ...

    def inner(conf: Union[dict, list, str]) -> Union[dict, list, str]:  # NOQA: F811
        if isinstance(conf, dict):
            return {key: inner(value) for key, value in conf.items()}
        elif isinstance(conf, list):
            return [inner(item) for item in conf]
        elif isinstance(conf, str):
            # Env variable replacement
            # Escaped $
            if conf.startswith('$$'):
                return conf[1:]
            elif conf.startswith('$'):
                key = conf[1:]
                if key not in os.environ:
                    logging.error("Requested environment variable {} in config isn't set in the "
                                  "environment".format(key))
                    return ''
                return os.environ[key]

            # No processing to do
            return conf
        else:
            # Not a known type. Skipping
            return conf

    return {key: inner(value) for key, value in config.items()}


def load_config(filename: str) -> dict:
    return expand_env_vars(pkgpanda.util.load_yaml(filename))


def strip_locals(data: Union[dict, list]) -> Union[dict, list]:
    """Returns a dictionary with all keys that begin with local_ removed.

    If data is a dictionary, recurses through cleaning the keys of that as well.
    If data is a list, any dictionaries it contains are cleaned. Any lists it
    contains are recursively handled in the same way.

    """

    if isinstance(data, dict):
        return {key: strip_locals(value) for key, value in data.items()
                if not (isinstance(key, str) and key.startswith('local_'))}
    elif isinstance(data, list):
        data = [strip_locals(item) for item in data]

    return data


def to_json(data: Union[dict, list]) -> str:
    """Return a JSON string representation of data.

    If data is a dictionary, None is replaced with 'null' in its keys and,
    recursively, in the keys of any dictionary it contains. This is done to
    allow the dictionary to be sorted by key before being written to JSON.

    """
    def none_to_null(obj: Union[dict, list]) -> Union[dict, list]:
        if isinstance(obj, dict):
            items = obj.items()
            # Don't make any ambiguities by requiring null to not be a key.
            assert 'null' not in obj
            return {'null' if key is None else key: none_to_null(val) for key, val in items}
        else:
            return obj

    return json.dumps(none_to_null(data), indent=2, sort_keys=True)


def from_json(json_str: str) -> Any:
    """Reverses to_json"""

    def null_to_none(obj: Union[dict, list]) -> Any:
        if isinstance(obj, dict):
            items = obj.items()
            return {None if key == 'null' else key: null_to_none(val) for key, val in items}
        else:
            return obj

    return null_to_none(json.loads(json_str))


def load_providers(provider_names: List[str]) -> dict:
    return {name: importlib.import_module("gen.build_deploy." + name)
            for name in provider_names}


# Transforms artifact definitions from the Release Manager into sets of commands
# the storage providers understand, adding in the full path prefixes as needed
# so storage provides just have to know how to operate on paths rather than
# have all the logic about channels and repositories.
class Repository():

    def __init__(self, repository_path: str, channel_name: Optional[str], unique_id: str) -> None:
        if not repository_path:
            raise ValueError("repository_path must be a non-empty string. channel_name may be None though.")

        assert not repository_path.endswith('/')
        if channel_name is not None:
            assert len(channel_name) > 0, "For an empty channel name pass None"
            assert not channel_name.startswith('/')
            assert not channel_name.endswith('/')
        assert not unique_id.startswith('/') and not unique_id.endswith('/')

        self.__repository_path = repository_path
        self.__channel_name = channel_name
        self.__unique_id = unique_id

    @property
    def path_prefix(self) -> str:
        return self.__repository_path + '/'

    @property
    def path_channel_prefix(self) -> str:
        return self.path_prefix + self.channel_prefix

    @property
    def reproducible_artifact_path(self) -> str:
        return self.path_channel_prefix + self.__unique_id + '/'

    @property
    def channel_prefix(self) -> str:
        return self.__channel_name + '/' if self.__channel_name else ''

    # TODO(cmaloney): This function is too big. Break it into testable chunks.
    # TODO(cmaloney): Assert the same path/destination_path is never used twice.
    def make_commands(self, metadata: dict) -> Dict[str, list]:
        stage1 = []
        stage2 = []

        def process_artifact(artifact: dict, base_artifact: bool) -> None:
            # First destination is upload
            # All other destinations are copies from first destination.
            upload_path = None

            def add_dest(destination_path: str, is_reproducible: bool) -> dict:
                nonlocal upload_path

                # First action -> upload
                # Future actions -> copy from upload / first action
                if upload_path is not None:
                    return {
                        'method': 'copy',
                        'if_not_exists': is_reproducible,
                        'args': {
                            'source_path': upload_path,
                            'destination_path': destination_path}}

                # Always set upload_path
                upload_path = destination_path

                # Copy inside the repository if we have a copy_from source.
                if 'local_copy_from' in artifact:
                    return {
                        'method': 'copy',
                        'if_not_exists': is_reproducible,
                        'args': {
                            'source_path': artifact['local_copy_from'],
                            'destination_path': destination_path}}
                else:
                    # Upload from local machine.
                    action: dict = {
                        'method': 'upload',
                        'if_not_exists': is_reproducible,
                        'args': {
                            'destination_path': destination_path,
                            'no_cache': not is_reproducible}}
                    if 'local_path' in artifact:
                        # local_path and local_content are mutually exclusive / can only use one at a time.
                        assert 'local_content' not in artifact
                        action['args']['local_path'] = artifact['local_path']
                    elif 'local_content' in artifact:
                        action['args']['blob'] = artifact['local_content'].encode('utf-8')
                    else:
                        raise ValueError("local_path or local_content must be used as original "
                                         "source for {}".format(destination_path))

                    if 'content_type' in artifact:
                        action['args']['content_type'] = artifact['content_type']
                    return action

            assert artifact.keys() <= {'reproducible_path', 'channel_path', 'content_type',
                                       'local_path', 'local_content', 'local_copy_from'}, artifact

            action_count = 0
            if 'reproducible_path' in artifact:
                action_count += 1
                stage1.append(add_dest(self.path_prefix + artifact['reproducible_path'], True))

            if 'channel_path' in artifact:
                channel_path = artifact['channel_path']
                action_count += 2
                stage1.append(add_dest(self.reproducible_artifact_path + channel_path, False))
                stage2.append(add_dest(self.path_channel_prefix + channel_path, False))

            # Must have done at least one thing with the artifact (reproducible_path or channel_path).
            assert action_count > 0

        for artifact in metadata['core_artifacts']:
            process_artifact(artifact, True)
        for artifact in metadata['channel_artifacts']:
            process_artifact(artifact, False)

        process_artifact({
            'channel_path': 'metadata.json',
            'content_type': 'application/json; charset=utf-8',
            'local_content': to_json(strip_locals(metadata))
        }, False)

        return {
            'stage1': stage1,
            'stage2': stage2,
        }


def make_package_filename(package_id_str: str) -> str:
    package_id = pkgpanda.PackageId(package_id_str)
    extension = '.tar.xz'
    if package_id.version == 'setup':
        extension = '.dcos_config'
    return 'packages/{}/{}{}'.format(package_id.name, package_id_str, extension)


def get_package_artifact(package_id_str: str) -> Dict[str, str]:
    package_filename = make_package_filename(package_id_str)
    return {
        'reproducible_path': package_filename,
        'local_path': 'packages/cache/' + package_filename}


def get_gen_package_artifact(package_id_str: str) -> Dict[str, str]:
    package_filename = make_package_filename(package_id_str)
    return {
        'reproducible_path': package_filename,
        'local_path': package_filename}


def make_bootstrap_artifacts(
        bootstrap_id: str, package_ids: List[str], variant_name: str, artifact_prefix: str) -> Iterator[Dict[str, str]]:
    bootstrap_filename = "{}.bootstrap.tar.xz".format(bootstrap_id)
    active_filename = "{}.active.json".format(bootstrap_id)
    active_local_path = artifact_prefix + '/bootstrap/' + active_filename
    latest_filename = "{}bootstrap.latest".format(pkgpanda.util.variant_prefix(variant_name))
    latest_complete_filename = "{}complete.latest.json".format(pkgpanda.util.variant_prefix(variant_name))

    # Assert that the bootstrap active packages are in the package list.
    with open(active_local_path) as f:
        missing_packages = set(json.load(f)) - set(package_ids)
    assert len(missing_packages) == 0, (
        'variant {} has bootstrap packages missing from the package list: {}'.format(
            pkgpanda.util.variant_name(variant_name),
            missing_packages,
        )
    )

    yield {
        'reproducible_path': 'bootstrap/' + bootstrap_filename,
        'local_path': artifact_prefix + '/bootstrap/' + bootstrap_filename
    }
    yield {
        'reproducible_path': 'bootstrap/' + active_filename,
        'local_path': active_local_path
    }
    yield {
        'channel_path': latest_filename,
        'local_path': artifact_prefix + '/bootstrap/' + latest_filename
    }
    yield {
        'channel_path': latest_complete_filename,
        'local_path': artifact_prefix + '/complete/' + latest_complete_filename
    }


def make_stable_artifacts(cache_repository_url: str, tree_variants: List[Optional[str]]) -> Dict[str, Any]:
    metadata = {
        "commit": util.dcos_image_commit,
        "core_artifacts": [],
        "packages": set()
    }

    # TODO(cmaloney): Rather than guessing / reverse-engineering all these paths
    # have do_build_packages get them directly from pkgpanda
    with logger.scope("Building packages"):
        try:
            all_completes = do_build_packages(cache_repository_url, tree_variants)
        except pkgpanda.build.BuildError as ex:
            logger.error("Failure building package(s): {}".format(ex))
            raise

    # The installer and util are built bootstraps, but not a DC/OS variants. We use
    # iteration over the complete_dict to enumerate all variants a whole lot,
    # so explicity remove installer/util here so people don't accidentally hit it.
    # TODO: make this into a tree option
    complete_dict = dict()
    for name, info in copy.copy(all_completes).items():
        if name is not None and (name.endswith('installer') or name.endswith('util')):
            continue
        complete_dict[name] = info

    metadata["complete_dict"] = complete_dict
    metadata["all_completes"] = all_completes

    metadata["bootstrap_dict"] = {k: v['bootstrap'] for k, v in complete_dict.items()}
    metadata["all_bootstraps"] = {k: v['bootstrap'] for k, v in all_completes.items()}

    def add_file(info: dict) -> None:
        metadata["core_artifacts"].append(info)

    def add_package(package_id: str) -> None:
        if package_id in metadata['packages']:
            return
        metadata['packages'].add(package_id)
        add_file(get_package_artifact(package_id))

    # Add the bootstrap, active.json, packages as reproducible_path artifacts
    # Add the <variant>.bootstrap.latest as a channel_path
    for name, info in sorted(all_completes.items(), key=lambda kv: pkgpanda.util.variant_str(kv[0])):
        for file in make_bootstrap_artifacts(info['bootstrap'], info['packages'], name, 'packages/cache'):
            add_file(file)

        # Add all the packages which haven't been added yet
        for package_id in sorted(info['packages']):
            add_package(package_id)

    # Sets aren't json serializable, so transform to a list for future use.
    metadata['packages'] = list(sorted(metadata['packages']))

    return metadata


def built_resource_to_artifacts(built_resource: dict) -> List[Dict[str, str]]:
    # Type switch
    if 'packages' in built_resource:
        return [get_gen_package_artifact(package) for package in built_resource['packages']]
    else:
        assert 'packages' not in built_resource
        return [built_resource]


# Generate provider templates against the bootstrap id, capturing the
# needed packages.
# {
#   <provider_name>: {
#     'extra_packages': [],
#     'files': [{
#        # NOTE: May specify a list of known_names
#       'known_path': 'cloudformation/single-master.cloudformation.json',
#       'stable_path': 'cloudformation/{}.cloudformation.json',
#        # NOTE: Only one of content or content_file is allowed
#       'content': '',
#       'content_file': '',
#       }]}}
<<<<<<< HEAD
def make_channel_artifacts(metadata: dict, provider_names: List[str]) -> List[Dict[str, str]]:
=======
def make_channel_artifacts(metadata, provider_names):
    log.debug('making channel artifacts')
>>>>>>> 6c52dede
    artifacts = [{
        'channel_path': 'version',
        'local_content': DCOS_VERSION,
        'content_type': 'text/plain; charset=utf-8',
    }]

<<<<<<< HEAD
    # Set logging to debug so we get gen error messages, since those are
    # logging.DEBUG currently to not show up when people are using `--genconf`
    # and friends.
    # TODO(cmaloney): Remove this and make the core bits of gen, code log at
    # the proper info / warning / etc. level.
    log = logging.getLogger()
    original_log_level = log.getEffectiveLevel()
    log.setLevel(logging.DEBUG)

    provider_data: Dict[str, list] = {}  # TODO(kjeschkies): provider data is not really used.
=======
    provider_data = {}
>>>>>>> 6c52dede
    providers = load_providers(provider_names)
    for name, module in sorted(providers.items()):
        bootstrap_url = metadata['repository_url']

        # If the particular provider has its own storage by the same name then
        # Use the storage provider rather
        if name in metadata['storage_urls']:
            bootstrap_url = metadata['storage_urls'][name] + metadata['repository_path']

        variant_arguments = dict()

        for variant, variant_info in metadata['complete_dict'].items():
            variant_arguments[variant] = copy.deepcopy({
                'bootstrap_url': bootstrap_url,
                'provider': name,
                'bootstrap_id': variant_info['bootstrap'],
                'bootstrap_variant': pkgpanda.util.variant_prefix(variant),
                'package_ids': json.dumps(variant_info['packages'])
            })

            # Load additional default variant arguments out of gen_extra
            if os.path.exists('gen_extra/calc.py'):
                mod = SourceFileLoader('gen_extra.calc', 'gen_extra/calc.py').load_module()  # type: ignore
                variant_arguments[variant].update(mod.provider_template_defaults)  # type: ignore

        # Add templates for the default variant.
        # Use keyword args to make not matching ordering a loud error around changes.
        with logger.scope("Creating {} deploy tools".format(module.__name__)):
            # TODO(cmaloney): Cleanup by just having this make and pass another source.
            module_specific_variant_arguments = copy.deepcopy(variant_arguments)
            for arg_dict in module_specific_variant_arguments.values():
                if module.__name__ == 'gen.build_deploy.aws':
                    arg_dict['cloudformation_s3_url_full'] = metadata['cloudformation_s3_url_full']
                elif module.__name__ == 'gen.build_deploy.azure':
                    arg_dict['azure_download_url'] = metadata['azure_download_url']
                elif module.__name__ == 'gen.build_deploy.bash':
                    pass
                else:
                    raise NotImplementedError("Unknown how to add args to deploy tool: {}".format(module.__name__))

            for built_resource in module.do_create(
                    tag=metadata['tag'],
                    build_name=metadata['build_name'],
                    reproducible_artifact_path=metadata['reproducible_artifact_path'],
                    commit=metadata['commit'],
                    variant_arguments=module_specific_variant_arguments,
                    all_completes=metadata['all_completes']):

                assert isinstance(built_resource, dict), built_resource

                # Type switch
                if 'packages' in built_resource:
                    for package in built_resource['packages']:
                        artifacts.append(get_gen_package_artifact(package))
                else:
                    assert 'packages' not in built_resource
                    artifacts.append(built_resource)

            # TODO(cmaloney): Check the provider artifacts adhere to the artifact template.
            artifacts += provider_data.get('artifacts', list())

    return artifacts


def make_abs(path: str) -> str:
    if path[0] == '/':
        return path
    return os.getcwd() + '/' + path


def do_build_docker(name: str, path: str) -> None:
    with logger.scope("dcos/dcos-builder ({})".format(name)):
        return _do_build_docker(name, path)


def _do_build_docker(name: str, path: str) -> None:
    path_sha = pkgpanda.build.hash_folder_abs(path, os.path.dirname(path))
    container_name = 'dcos/dcos-builder:{}_dockerdir-{}'.format(name, path_sha)

    log.debug("Attempting to pull docker: %s", container_name)
    pulled = False
    try:
        # TODO(cmaloney): Rather than pushing / pulling from Docker Hub upload as a build artifact.
        # the exported tarball.
        subprocess.check_call(['docker', 'pull', container_name])
        pulled = True
        # TODO(cmaloney): Differentiate different failures of running the process better here
    except subprocess.CalledProcessError:
        pulled = False

    if not pulled:
        log.debug("Pull failed, building instead: %s", container_name)
        # Pull failed, build it
        subprocess.check_call(['docker', 'build', '-t', container_name, path])

        # TODO(cmaloney): Push the built docker image on successful package build to both
        # 1) commit-<commit_id>
        # 2) Dockerfile-<file_contents_sha1>
        # 3) bootstrap-<bootstrap_id>
        # So we can track back the builder id for a given commit or bootstrap id, and reproduce whatever
        # we need. The  Dockerfile-<sha1> is useful for making sure we don't rebuild more than
        # necessary.
        try:
            subprocess.check_call(['docker', 'push', container_name])
        except subprocess.CalledProcessError:
            logger.warning("docker push of dcos-builder failed. This means it will be very difficult "
                           "for this build to be reproduced (others will have a different / non-identical "
                           "base docker for most packages.")
            pass

    # mark as latest so it will be used when building packages
    # extract the docker client version string
    try:
        docker_version = subprocess.check_output(['docker', 'version', '-f', '{{.Client.Version}}']).decode()
    except subprocess.CalledProcessError:
        # If the above command fails then we know we have an older version of docker
        # Older versions of docker spit out an entirely different format
        docker_version = subprocess.check_output(['docker', 'version']).decode().split("\n")[0].split()[2]

    # only use force tag if using docker version 1.9 or earlier
    container_name_t = 'dcos/dcos-builder:{}_dockerdir-latest'.format(name)
    if LooseVersion(docker_version) < LooseVersion('1.10'):
        args = ['docker', 'tag', '-f', container_name, container_name_t]
    else:
        args = ['docker', 'tag', container_name, container_name_t]
    subprocess.check_call(args)


def _get_global_builders() -> dict:
    """Find builders defined globally
    """
    res = {}

    for name in pkg_resources.resource_listdir('pkgpanda', DOCKERFILE_DIR):
        res[name] = pkg_resources.resource_filename('pkgpanda',
                                                    DOCKERFILE_DIR + name)
    return res


def _build_builders(package_store: pkgpanda.build.PackageStore) -> None:
    """Build all builder containers required to build packages
    """
    global_builders = _get_global_builders()
    pkg_builders = package_store.builders

    overlap = set(global_builders) & set(pkg_builders)
    if overlap:
        msg_fmt = "Package-defined builders overlap with global: `{}`"
        raise pkgpanda.build.BuildError(msg_fmt.format(overlap))

    # FIXME: with python3.6 it is going to be: union_d12 = {**d1, **d2}
    all_builders = global_builders.copy()
    all_builders.update(pkg_builders)
    for name, path in all_builders.items():
        do_build_docker(name, path)


def do_build_packages(cache_repository_url: str, tree_variants: List[Optional[str]]) -> dict:
    package_store = pkgpanda.build.PackageStore(os.getcwd() + '/packages',
                                                cache_repository_url)

    _build_builders(package_store)

    result: dict = pkgpanda.build.build_tree(package_store, True, tree_variants)
    last_set = package_store.get_last_complete_set(tree_variants)
    assert last_set == result, \
        "Internal error: get_last_complete_set doesn't match the results of build_tree: {} != {}".format(
            last_set,
            result)

    return result


def get_azure_download_url(config: dict) -> str:
    # TODO: HACK. Stashing and pulling the config from release/__init__.py
    # is definitely not the right way to do this.
    # See also gen/build_deploy/aws.py#get_cloudformation_s3_url

    if 'storage' not in config:
        raise RuntimeError("No storage section in configuration")

    if 'azure' not in config['storage']:
        # No azure storage, inject a fake url for now so if people want to use
        # the azure templates they know to come look here.
        return "https://AZURE NOT CONFIGURED, ADD A storage.azure section to " \
            "dcos-release.config.yaml to use the Azure templates"

    if 'download_url' not in config['storage']['azure']:
        raise RuntimeError("No download_url section in azure configuration")

    download_url: str = config['storage']['azure']['download_url']

    if not download_url.endswith('/'):
        raise RuntimeError("Azure download_url must end with a '/'")

    return download_url


def set_repository_metadata(repository: Repository, metadata: Dict[str, Any], storage_providers: Any,
                            preferred_provider: Any, config: dict) -> None:
    metadata['repository_path'] = repository.path_prefix[:-1]
    metadata['repository_url'] = preferred_provider.url + repository.path_prefix[:-1]
    metadata['build_name'] = repository.path_channel_prefix[:-1]
    metadata['reproducible_artifact_path'] = repository.reproducible_artifact_path[:-1]
    metadata['storage_urls'] = {}
    for name, store in storage_providers.items():
        metadata['storage_urls'][name] = store.url

    if 'options' not in config:
        raise RuntimeError("No options section in configuration")

    if 'cloudformation_s3_url' not in config['options']:
        raise RuntimeError("No options.cloudformation_s3_url section in configuration")

    metadata['cloudformation_s3_url_full'] = config['options']['cloudformation_s3_url'] + \
        '/{}/cloudformation'.format(metadata['reproducible_artifact_path'])

    metadata['azure_download_url'] = get_azure_download_url(config)


def call_matching_arguments(function: Callable, arguments: dict, allow_unused: bool = False) -> Any:
    signature = inspect.signature(function)
    arguments = copy.deepcopy(arguments)

    kwargs = {}

    for name, info in signature.parameters.items():
        if name in arguments:
            kwargs[name] = arguments[name]
            del arguments[name]

            continue

        if info.default is not inspect.Parameter.empty:
            kwargs[name] = info.default
            continue

        raise ConfigError("Need a value for {}".format(name))

    if not allow_unused and len(arguments) > 0:
        raise ConfigError("Unused configuration parameters {}".format(arguments.keys()))

    return function(**kwargs)


def get_storage_provider_factory(kind: str) -> Any:
    # Get the module containing it (kind portion before `_`)
    if '_' not in kind:
        raise ConfigError("Storage kind must be of the form <provider>_<name>")
    parts = kind.split('_', 1)
    assert len(parts) == 2
    provider, name = parts

    try:
        module = importlib.import_module("release.storage." + provider)
    except ImportError:
        raise ConfigError("Couldn't load storage provider '{}'".format(provider))

    if name not in module.factories:  # type: ignore
        raise ConfigError("Storage provider {} has no kind {}".format(provider, name))

    return module.factories[name]  # type: ignore


def apply_storage_commands(storage_providers: dict, storage_commands: dict) -> None:
    assert storage_commands.keys() == {'stage1', 'stage2'}

    for stage in ['stage1', 'stage2']:
        commands = storage_commands[stage]
        for provider_name, provider in storage_providers.items():
            for artifact in commands:
                path = artifact['args']['destination_path']
                # If it is only supposed to be if the artifact does not exist, check for existence
                # and skip if it exists.
                if artifact['if_not_exists'] and provider.exists(path):
                    log.debug("Store to %s artifact %s skipped because it already exists", provider_name, path)
                    continue
                log.debug("Store to %s artifact %s by method %s", provider_name, path, artifact['method'])
                getattr(provider, artifact['method'])(**artifact['args'])


# Two stages of uploading artifacts. First puts all the artifacts into their places / uploads
# all the artifacts to all providers. The second makes the end user known / used urls have the
# correct artifacts.
# The split is because in order to use some artifacts (Such as the cloudformation template) other
# artifacts must already be in place. All those artifacts which must be in place get uploaded in
# upload artifacts. By having the two steps we guarantee that a user is never able to download
# something such as a cloudformation template which won't work.
class ReleaseManager():
    log = logging.getLogger('release manager')

    def _setup_storage(self, storage_config: dict) -> None:
        self.__storage_providers: dict = {}
        for name, options in storage_config.items():
            options = copy.deepcopy(options)
            if 'kind' not in options:
                raise ConfigError("Must set the config kind for storage {}".format(name))
            factory = get_storage_provider_factory(options['kind'])

            # Remove meta parameters
            del options['kind']
            read_only = options.get('read_only', False)
            if 'read_only' in options:
                del options['read_only']

            # Construct the storage, making sure all remaining configuration options
            # are used.
            storage = call_matching_arguments(factory, options)

            # If read only wrap in the read_only proxy
            if read_only:
                storage = release.storage.ReadOnlyProxy(storage)

            self.__storage_providers[name] = storage

    def __init__(self, config: dict, noop: bool, provider_names: List[str]) -> None:
        self._setup_storage(config.get('storage', dict()))
        self.__noop = noop
        self.__config = config
        self.__provider_names = provider_names

        preferred_name = config.get('options', dict()).get('preferred')
        if preferred_name:
            self.__preferred_provider = self.__storage_providers[preferred_name]
        else:
            self.__preferred_provider = None

    def get_metadata(self, src_channel: str) -> Dict[str, Any]:
        metadata = from_json(self.__preferred_provider.fetch(src_channel + '/metadata.json').decode())
        assert isinstance(metadata, dict)
        return metadata

    def fetch_key_artifacts(self, metadata: Dict[str, Any]) -> None:
        assert metadata['reproducible_artifact_path'][-1] != '/'
        assert metadata['repository_path'][-1] != '/'

<<<<<<< HEAD
        def fetch_artifact(artifact: dict) -> None:
            print("Fetching core artifact if it doesn't exist: ", artifact)
=======
        def fetch_artifact(artifact):
            log.debug("Fetching core artifact if it doesn't exist: %s", artifact)
>>>>>>> 6c52dede
            if 'channel_path' in artifact:
                assert artifact['channel_path'][0] != '/'
                src_path = metadata['reproducible_artifact_path'] + '/' + artifact['channel_path']
                # TODO(cmaloney): This is very hacky but for now the only ones of these we have
                # are all bootstrap related... The actual local path needs to be better represented
                # in the metadata uploaded. The destination upload paths and the temporary local
                # paths need to be made identical.
                dest_path = artifact['channel_path']
                if artifact['channel_path'].endswith('complete.latest.json'):
                    dest_path = 'packages/cache/complete/' + dest_path
                else:
                    dest_path = 'packages/cache/bootstrap/' + dest_path
                self.__preferred_provider.download(src_path, dest_path)
                artifact['local_copy_from'] = src_path
                artifact['local_path'] = artifact['channel_path']
            if 'reproducible_path' in artifact:
                assert artifact['reproducible_path'][0] != '/'

                local_path = "packages/cache/" + artifact['reproducible_path']

                src_path = metadata['repository_path'] + '/' + artifact['reproducible_path']

                self.__preferred_provider.download_if_not_exist(src_path, local_path)
                artifact['local_copy_from'] = src_path
                artifact['local_path'] = local_path

        for artifact in metadata['core_artifacts']:
            fetch_artifact(artifact)

<<<<<<< HEAD
    def promote(self, src_channel: str, destination_repository: str,
                destination_channel: Optional[str]) -> Dict[str, Any]:
=======
    def promote(self, src_channel, destination_repository, destination_channel):
        self.log.debug('promote: source channel: %s, destination repository: %s, destination channel: %s',
                       src_channel, destination_repository, destination_channel)
>>>>>>> 6c52dede
        metadata = self.get_metadata(src_channel)

        # Can't run a release promotion with a different version of the scripts than the one that
        # created the release.
        assert metadata['commit'] == util.dcos_image_commit, "You must promote from a checkout of " \
            "the same commit when `release create` aws run. {}".format(util.dcos_image_commit)

        self.fetch_key_artifacts(metadata)

        repository = Repository(destination_repository, destination_channel, 'commit/{}'.format(metadata['commit']))
        set_repository_metadata(
            repository, metadata, self.__storage_providers, self.__preferred_provider, self.__config)
        assert 'tag' in metadata
        del metadata['channel_artifacts']

        metadata['channel_artifacts'] = make_channel_artifacts(metadata, self.__provider_names)

        storage_commands = repository.make_commands(metadata)
        self.apply_storage_commands(storage_commands)

        return metadata

<<<<<<< HEAD
    def create_installer(self, src_channel: str) -> Dict[str, Any]:
=======
    def create_installer(self, src_channel):
        self.log.debug('create installer: source channel: %s', src_channel)
>>>>>>> 6c52dede
        assert not src_channel.startswith('/')
        metadata = self.get_metadata(src_channel)
        self.fetch_key_artifacts(metadata)
        del metadata['channel_artifacts']
        make_channel_artifacts(metadata, self.__provider_names)

        return metadata

<<<<<<< HEAD
    def create(self, repository_path: str, channel: str, tag: str,
               tree_variants: List[Optional[str]]) -> Dict[str, Any]:
=======
    def create(self, repository_path, channel, tag, tree_variants):
        self.log.debug('create: repository_path: %s, channel: %s, tag: %s, tree_variants: %s',
                       repository_path, channel, tag, tree_variants)
>>>>>>> 6c52dede
        assert len(channel) > 0  # channel must be a non-empty string.

        assert ('options' in self.__config) and \
            ('cloudformation_s3_url' in self.__config['options']), \
            "Must configure a cloudformation_s3_url which gets embedded in the AWS CloudFormation" \
            " templates."

        # TOOD(cmaloney): Figure out why the cached version hasn't been working right
        # here from the TeamCity agents. For now hardcoding the non-cached s3 download locatoin.
        metadata = make_stable_artifacts(
            self.__config['options']['cloudformation_s3_url'] + '/' + repository_path, tree_variants)

        # Metadata should already have things like bootstrap_id in it.
        assert 'bootstrap_dict' in metadata
        assert 'complete_dict' in metadata
        assert 'commit' in metadata

        # Assert that each variant's bootstrap's active packages are included in its complete package list.
        # TODO(branden): Make the complete package list available in the installer (for
        # dcos_installer.backend.do_aws_cf_configure()) and move this assertion to make_bootstrap_artifacts().
        for info in metadata['all_completes'].values():
            bootstrap_active_packages = set(
                pkgpanda.util.load_json('packages/cache/bootstrap/{}.active.json'.format(info['bootstrap']))
            )
            assert bootstrap_active_packages <= set(info['packages'])

        repository = Repository(repository_path, channel, 'commit/{}'.format(metadata['commit']))
        set_repository_metadata(
            repository, metadata, self.__storage_providers, self.__preferred_provider, self.__config)
        metadata['tag'] = tag
        assert 'channel_artifacts' not in metadata

        metadata['channel_artifacts'] = make_channel_artifacts(metadata, self.__provider_names)

        storage_commands = repository.make_commands(metadata)
        self.apply_storage_commands(storage_commands)

        return metadata

    def apply_storage_commands(self, storage_commands: Dict[str, Any]) -> None:
        assert storage_commands.keys() == {'stage1', 'stage2'}

        if self.__noop:
            return

        with logger.scope("Uploading artifacts"):
            apply_storage_commands(self.__storage_providers, storage_commands)


_config = None


def load_provider_names() -> List[str]:
    # Set the various stages that need to execute after packages are built.
    if is_windows:
        # DC/OS is not supported on AWS at this time.
        return ['azure', 'bash']
    return ['aws', 'azure', 'bash']


def main() -> None:
    parser = argparse.ArgumentParser(description='DC/OS Release Management Tool.')
    subparsers = parser.add_subparsers(title='commands')

    parser.add_argument(
        '--noop',
        action='store_true',
        help="Do not take any actions on the storage providers, just run the "
             "whole build, produce the list of actions than no-op.")

    parser.add_argument(
        '--local',
        action='store_true',
        help="Build an installer artifact and terminate. Do not run any cloud provider stages.")

    parser.add_argument(
        '-c',
        '--config',
        help="YAML configuration file",
        default="dcos-release.config.yaml")

    # Moves the latest of a given release name to the given release name.
    promote = subparsers.add_parser('promote')
    promote.set_defaults(action='promote')
    promote.add_argument('source_channel')
    promote.add_argument('destination_repository')

    # Use to create a different 'channel' which shares a reproducible artifact store, but has
    # independent non-reproducible artifacts (ex: dcos_generate_config.sh). Makes it so we don't
    # have as much redundant copying when there are a ton of branches (ex: testing/, dev/).
    # Always appends to the given repository ({repository}/{channel}).
    promote.add_argument('--destination-channel', action='store', default=None)

    # Creates, uploads, and marks as latest.
    # The marking as latest is ideally atomic (At least all artifacts when they
    # are uploaded should never result in a state where things don't work).
    create = subparsers.add_parser('create')
    create.set_defaults(action='create')
    # Channel is always implicitly prefixed with `testing`, so artifacts appear at
    # `testing/{channel}`
    create.add_argument('channel')
    create.add_argument('tag')
    create.add_argument(
        'tree_variant',
        nargs='+',
        help=(
            'Name of a tree variant to build, corresponding to packages/<tree_variant>.treeinfo.json. Use "default" '
            'for the default tree variant (packages/treeinfo.json).'
        ),
    )

    # Utility for building just the installers, useful for installer dev work where you don't want
    # to build all of dcos-image locally, and don't care about uploading. Defaults noop to true.
    create_installer = subparsers.add_parser("create-installer")
    create_installer.set_defaults(action='create-installer')
    create_installer.set_defaults(noop=True)
    create_installer.add_argument('src_channel')

    # Parse the arguments and dispatch.
    options = parser.parse_args()
    if not hasattr(options, 'action'):
        parser.print_help()
        print("ERROR: Must use a subcommand")
        sys.exit(1)

    try:
        # TODO(cmaloney): HACK. This is so we can get to the config for aws and azure template
        # testing inside gen/build_deploy/{aws,azure}.py
        global _config
        config: dict = load_config(options.config)
        _config = config
    except OSError as ex:
        print("ERROR: Failed to open release configuration file '{}': {}".format(options.config, ex))
        sys.exit(1)

    # Set the stages that need to run once individual packages have been built.
    provider_names: List[str] = load_provider_names()
    # If the '--local' option is specified we don't do any cloud provider
    # operations, we just build a local installer artifact.
    if options.local:
        provider_names = ['bash']

    release_manager = ReleaseManager(config, options.noop, provider_names)
    if options.action == 'promote':
        release_manager.promote(options.source_channel, options.destination_repository, options.destination_channel)
    elif options.action == 'create':
        variants = [None if variant == "default" else variant for variant in options.tree_variant]
        release_manager.create('testing', options.channel, options.tag, variants)
    elif options.action == 'create-installer':
        release_manager.create_installer(options.src_channel)
    else:
        raise ValueError("Unexpection options.action {}".format(options.action))


if __name__ == '__main__':
    main()<|MERGE_RESOLUTION|>--- conflicted
+++ resolved
@@ -412,19 +412,13 @@
 #       'content': '',
 #       'content_file': '',
 #       }]}}
-<<<<<<< HEAD
 def make_channel_artifacts(metadata: dict, provider_names: List[str]) -> List[Dict[str, str]]:
-=======
-def make_channel_artifacts(metadata, provider_names):
-    log.debug('making channel artifacts')
->>>>>>> 6c52dede
     artifacts = [{
         'channel_path': 'version',
         'local_content': DCOS_VERSION,
         'content_type': 'text/plain; charset=utf-8',
     }]
 
-<<<<<<< HEAD
     # Set logging to debug so we get gen error messages, since those are
     # logging.DEBUG currently to not show up when people are using `--genconf`
     # and friends.
@@ -435,9 +429,6 @@
     log.setLevel(logging.DEBUG)
 
     provider_data: Dict[str, list] = {}  # TODO(kjeschkies): provider data is not really used.
-=======
-    provider_data = {}
->>>>>>> 6c52dede
     providers = load_providers(provider_names)
     for name, module in sorted(providers.items()):
         bootstrap_url = metadata['repository_url']
@@ -774,13 +765,9 @@
         assert metadata['reproducible_artifact_path'][-1] != '/'
         assert metadata['repository_path'][-1] != '/'
 
-<<<<<<< HEAD
         def fetch_artifact(artifact: dict) -> None:
             print("Fetching core artifact if it doesn't exist: ", artifact)
-=======
-        def fetch_artifact(artifact):
             log.debug("Fetching core artifact if it doesn't exist: %s", artifact)
->>>>>>> 6c52dede
             if 'channel_path' in artifact:
                 assert artifact['channel_path'][0] != '/'
                 src_path = metadata['reproducible_artifact_path'] + '/' + artifact['channel_path']
@@ -810,14 +797,10 @@
         for artifact in metadata['core_artifacts']:
             fetch_artifact(artifact)
 
-<<<<<<< HEAD
     def promote(self, src_channel: str, destination_repository: str,
                 destination_channel: Optional[str]) -> Dict[str, Any]:
-=======
-    def promote(self, src_channel, destination_repository, destination_channel):
         self.log.debug('promote: source channel: %s, destination repository: %s, destination channel: %s',
                        src_channel, destination_repository, destination_channel)
->>>>>>> 6c52dede
         metadata = self.get_metadata(src_channel)
 
         # Can't run a release promotion with a different version of the scripts than the one that
@@ -840,12 +823,8 @@
 
         return metadata
 
-<<<<<<< HEAD
     def create_installer(self, src_channel: str) -> Dict[str, Any]:
-=======
-    def create_installer(self, src_channel):
         self.log.debug('create installer: source channel: %s', src_channel)
->>>>>>> 6c52dede
         assert not src_channel.startswith('/')
         metadata = self.get_metadata(src_channel)
         self.fetch_key_artifacts(metadata)
@@ -854,14 +833,10 @@
 
         return metadata
 
-<<<<<<< HEAD
     def create(self, repository_path: str, channel: str, tag: str,
                tree_variants: List[Optional[str]]) -> Dict[str, Any]:
-=======
-    def create(self, repository_path, channel, tag, tree_variants):
         self.log.debug('create: repository_path: %s, channel: %s, tag: %s, tree_variants: %s',
                        repository_path, channel, tag, tree_variants)
->>>>>>> 6c52dede
         assert len(channel) > 0  # channel must be a non-empty string.
 
         assert ('options' in self.__config) and \
