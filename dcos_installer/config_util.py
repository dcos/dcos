import logging
import os
import subprocess
import sys

import gen
import gen.build_deploy.bash
import pkgpanda
from dcos_installer.constants import ARTIFACT_DIR, CLUSTER_PACKAGES_PATH, SERVE_DIR

log = logging.getLogger(__name__)


def onprem_generate(config):
    return gen.generate(config.as_gen_format(), extra_sources=[gen.build_deploy.bash.onprem_source])


def make_serve_dir(gen_out):
    subprocess.check_call(['mkdir', '-p', SERVE_DIR])
    gen.build_deploy.bash.generate(gen_out, SERVE_DIR)

<<<<<<< HEAD
    # Get bootstrap and packages from artifacts
    # TODO(cmaloney): Switch to use a local storage provider like do_aws_configure does.
    fetch_artifacts(gen_out.arguments['bootstrap_id'], gen_out.cluster_packages, gen_out.config_package_ids)
=======
    # Get bootstrap from artifacts
    fetch_bootstrap(gen_out.arguments['bootstrap_id'])
>>>>>>> 3373c0cd
    # Write some package metadata
    pkgpanda.util.write_json(CLUSTER_PACKAGES_PATH, gen_out.cluster_packages)


<<<<<<< HEAD
def parent_dirs(filename):
    assert not (filename.startswith('/') or filename.endswith('/'))
    dirs = []
    for directory in filename.split('/')[:-1]:
        dirs.append(directory)
        yield '/'.join(dirs)
=======
def do_configure(config):
    gen_out = onprem_generate(config)
    make_serve_dir(gen_out)
>>>>>>> 3373c0cd


def do_move_atomic(src_dir, dest_dir, filenames):
    assert os.path.exists(src_dir)
    assert os.path.exists(dest_dir)

    created_dirs = []
    created_files = []

    def mkdir(dirname):
        created_dirs.append(dirname)
        subprocess.check_output(['mkdir', dirname])

    def copy(src, dest):
        created_files.append(dest)
        subprocess.check_output(['cp', src, dest])

    def rollback():
        for filename in reversed(created_files):
            try:
                os.remove(filename)
            except OSError as ex:
                log.error("Internal error removing temporary file. Might have corrupted file %s: %s",
                          filename, ex.strerror)

        for filename in reversed(created_dirs):
            try:
                os.rmdir(filename)
            except OSError as ex:
                log.error("Internal error removing temporary dir %s: %s", filename, ex.strerror)

        sys.exit(1)

    try:
        # Copy across
        for filename in filenames:
            for parent_dir in parent_dirs(filename):
                dest_parent_dir = dest_dir + '/' + parent_dir
                if not os.path.exists(dest_parent_dir):
                    mkdir(dest_parent_dir)
            copy(src_dir + '/' + filename, dest_dir + '/' + filename)
    except subprocess.CalledProcessError as ex:
        log.error("Copy failed: %s\nOutput:\n%s", ex.cmd, ex.output)
        log.error("Removing partial artifacts")
        rollback()
    except KeyboardInterrupt:
        log.error("Copy out of installer interrupted. Removing partial files.")
        rollback()


def fetch_artifacts(bootstrap_id, cluster_packages, config_package_ids):
    filenames = [
        "bootstrap/{}.bootstrap.tar.xz".format(bootstrap_id),
        "bootstrap/{}.active.json".format(bootstrap_id)
    ] + sorted(
        # Onprem config packages are created by genconf. They aren't available in the cache.
        info['filename'] for info in cluster_packages.values() if info['id'] not in config_package_ids
    )
    dest_dir = SERVE_DIR
    container_cache_dir = ARTIFACT_DIR

    # If all the targets already exist, no-op
    dest_files = [dest_dir + '/' + filename for filename in filenames]
    if all(map(os.path.exists, dest_files)):
        return

    # Make sure the internal cache files exist
    src_files = [container_cache_dir + '/' + filename for filename in filenames]
    for filename in src_files:
        if not os.path.exists(filename):
            log.error("Internal Error: %s not found. Should have been in the installer container.", filename)
            raise FileNotFoundError(filename)

    subprocess.check_call(['mkdir', '-p', dest_dir])
    do_move_atomic(container_cache_dir, dest_dir, filenames)


def installer_latest_complete_artifact():
    return pkgpanda.util.load_json(ARTIFACT_DIR + '/complete/complete.latest.json')<|MERGE_RESOLUTION|>--- conflicted
+++ resolved
@@ -19,30 +19,25 @@
     subprocess.check_call(['mkdir', '-p', SERVE_DIR])
     gen.build_deploy.bash.generate(gen_out, SERVE_DIR)
 
-<<<<<<< HEAD
     # Get bootstrap and packages from artifacts
     # TODO(cmaloney): Switch to use a local storage provider like do_aws_configure does.
     fetch_artifacts(gen_out.arguments['bootstrap_id'], gen_out.cluster_packages, gen_out.config_package_ids)
-=======
-    # Get bootstrap from artifacts
-    fetch_bootstrap(gen_out.arguments['bootstrap_id'])
->>>>>>> 3373c0cd
+
     # Write some package metadata
     pkgpanda.util.write_json(CLUSTER_PACKAGES_PATH, gen_out.cluster_packages)
 
 
-<<<<<<< HEAD
 def parent_dirs(filename):
     assert not (filename.startswith('/') or filename.endswith('/'))
     dirs = []
     for directory in filename.split('/')[:-1]:
         dirs.append(directory)
         yield '/'.join(dirs)
-=======
+
+
 def do_configure(config):
     gen_out = onprem_generate(config)
     make_serve_dir(gen_out)
->>>>>>> 3373c0cd
 
 
 def do_move_atomic(src_dir, dest_dir, filenames):
